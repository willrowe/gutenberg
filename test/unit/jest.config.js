/**
 * External dependencies
 */
const glob = require( 'glob' ).sync;

// Finds all packages which are transpiled with Babel to force Jest to use their source code.
const transpiledPackageNames = glob( 'packages/*/src/index.js' ).map(
	( fileName ) => fileName.split( '/' )[ 1 ]
);

module.exports = {
	rootDir: '../../',
	moduleNameMapper: {
		[ `@wordpress\\/(${ transpiledPackageNames.join(
			'|'
		) })$` ]: 'packages/$1/src',
	},
	preset: '@wordpress/jest-preset-default',
	setupFiles: [
		'<rootDir>/test/unit/config/global-mocks.js',
		'<rootDir>/test/unit/config/gutenberg-phase.js',
		'<rootDir>/test/unit/config/register-context.js',
	],
	testURL: 'http://localhost',
	testPathIgnorePatterns: [
		'/.git/',
		'/node_modules/',
		'/packages/e2e-tests',
<<<<<<< HEAD
		'/packages/react-native-*',
		'/packages/e2e-tests',
		'/wordpress/',
=======
		'<rootDir>/wordpress/',
>>>>>>> 251bab45
		'<rootDir>/.*/build/',
		'<rootDir>/.*/build-module/',
		'<rootDir>/.+.native.js$',
	],
	transform: {
		'^.+\\.[jt]sx?$': '<rootDir>/test/unit/scripts/babel-transformer.js',
	},
	snapshotSerializers: [ 'enzyme-to-json/serializer', 'jest-emotion' ],
};<|MERGE_RESOLUTION|>--- conflicted
+++ resolved
@@ -26,13 +26,7 @@
 		'/.git/',
 		'/node_modules/',
 		'/packages/e2e-tests',
-<<<<<<< HEAD
-		'/packages/react-native-*',
-		'/packages/e2e-tests',
-		'/wordpress/',
-=======
 		'<rootDir>/wordpress/',
->>>>>>> 251bab45
 		'<rootDir>/.*/build/',
 		'<rootDir>/.*/build-module/',
 		'<rootDir>/.+.native.js$',
