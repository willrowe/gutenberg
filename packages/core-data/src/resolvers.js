--- conflicted
+++ resolved
@@ -22,16 +22,10 @@
 	receiveUserPermission,
 	receiveAutosaves,
 } from './actions';
-<<<<<<< HEAD
-import { getKindEntities } from './entities';
-import { apiFetch, resolveSelect } from './controls';
-import { ifNotResolved } from './utils';
-import getQueryParts from './queried-data/get-query-parts';
-=======
 import { getKindEntities, DEFAULT_ENTITY_KEY } from './entities';
 import { apiFetch, select, resolveSelect } from './controls';
 import { ifNotResolved, getNormalizedCommaSeparable } from './utils';
->>>>>>> ea2921f0
+import getQueryParts from './queried-data/get-query-parts';
 
 /**
  * Requests authors from the REST API.
