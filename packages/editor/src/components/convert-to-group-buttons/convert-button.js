/**
 * External dependencies
 */
import { noop } from 'lodash';

/**
 * WordPress dependencies
 */
import { Fragment } from '@wordpress/element';
import { MenuItem } from '@wordpress/components';
import { _x } from '@wordpress/i18n';
import { switchToBlockType } from '@wordpress/blocks';
import { withSelect, withDispatch } from '@wordpress/data';
import { compose } from '@wordpress/compose';

export function ConvertToGroupButton( {
	onConvertToGroup,
	onConvertFromGroup,
	isGroupable = false,
	isUngroupable = false,
} ) {
	return (
		<Fragment>
			{ isGroupable && (
<<<<<<< HEAD
				<MenuItem icon={ Group } onClick={ onConvertToGroup }>
=======
				<MenuItem onClick={ onConvertToGroup }>
>>>>>>> 251bab45
					{ _x( 'Group', 'verb' ) }
				</MenuItem>
			) }
			{ isUngroupable && (
<<<<<<< HEAD
				<MenuItem icon={ Ungroup } onClick={ onConvertFromGroup }>
=======
				<MenuItem onClick={ onConvertFromGroup }>
>>>>>>> 251bab45
					{ _x(
						'Ungroup',
						'Ungrouping blocks from within a Group block back into individual blocks within the Editor '
					) }
				</MenuItem>
			) }
		</Fragment>
	);
}

export default compose( [
	withSelect( ( select, { clientIds } ) => {
		const {
			getBlockRootClientId,
			getBlocksByClientId,
			canInsertBlockType,
		} = select( 'core/block-editor' );

		const { getGroupingBlockName } = select( 'core/blocks' );

		const groupingBlockName = getGroupingBlockName();

		const rootClientId =
			clientIds && clientIds.length > 0
				? getBlockRootClientId( clientIds[ 0 ] )
				: undefined;

		const groupingBlockAvailable = canInsertBlockType(
			groupingBlockName,
			rootClientId
		);

		const blocksSelection = getBlocksByClientId( clientIds );

		const isSingleGroupingBlock =
			blocksSelection.length === 1 &&
			blocksSelection[ 0 ] &&
			blocksSelection[ 0 ].name === groupingBlockName;

		// Do we have
		// 1. Grouping block available to be inserted?
		// 2. One or more blocks selected
		// (we allow single Blocks to become groups unless
		// they are a soltiary group block themselves)
		const isGroupable =
			groupingBlockAvailable &&
			blocksSelection.length &&
			! isSingleGroupingBlock;

		// Do we have a single Group Block selected and does that group have inner blocks?
		const isUngroupable =
			isSingleGroupingBlock && !! blocksSelection[ 0 ].innerBlocks.length;

		return {
			isGroupable,
			isUngroupable,
			blocksSelection,
			groupingBlockName,
		};
	} ),
	withDispatch(
		(
			dispatch,
			{
				clientIds,
				onToggle = noop,
				blocksSelection = [],
				groupingBlockName,
			}
		) => {
			const { replaceBlocks } = dispatch( 'core/block-editor' );

			return {
				onConvertToGroup() {
					if ( ! blocksSelection.length ) {
						return;
					}

					// Activate the `transform` on the Grouping Block which does the conversion
					const newBlocks = switchToBlockType(
						blocksSelection,
						groupingBlockName
					);

					if ( newBlocks ) {
						replaceBlocks( clientIds, newBlocks );
					}

					onToggle();
				},
				onConvertFromGroup() {
					if ( ! blocksSelection.length ) {
						return;
					}

					const innerBlocks = blocksSelection[ 0 ].innerBlocks;

					if ( ! innerBlocks.length ) {
						return;
					}

					replaceBlocks( clientIds, innerBlocks );

					onToggle();
				},
			};
		}
	),
] )( ConvertToGroupButton );<|MERGE_RESOLUTION|>--- conflicted
+++ resolved
@@ -22,20 +22,12 @@
 	return (
 		<Fragment>
 			{ isGroupable && (
-<<<<<<< HEAD
-				<MenuItem icon={ Group } onClick={ onConvertToGroup }>
-=======
 				<MenuItem onClick={ onConvertToGroup }>
->>>>>>> 251bab45
 					{ _x( 'Group', 'verb' ) }
 				</MenuItem>
 			) }
 			{ isUngroupable && (
-<<<<<<< HEAD
-				<MenuItem icon={ Ungroup } onClick={ onConvertFromGroup }>
-=======
 				<MenuItem onClick={ onConvertFromGroup }>
->>>>>>> 251bab45
 					{ _x(
 						'Ungroup',
 						'Ungrouping blocks from within a Group block back into individual blocks within the Editor '
