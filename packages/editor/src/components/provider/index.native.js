--- conflicted
+++ resolved
@@ -1,13 +1,7 @@
-/**
- * External dependencies
- */
-<<<<<<< HEAD
-
-=======
 /**
  * WordPress dependencies
  */
->>>>>>> ed831075
+
 import RNReactNativeGutenbergBridge, {
 	subscribeParentGetHtml,
 	subscribeParentToggleHTMLMode,
@@ -17,10 +11,6 @@
 	subscribeReplaceBlock,
 	subscribeUpdateTheme,
 } from '@wordpress/react-native-bridge';
-
-/**
- * WordPress dependencies
- */
 import { Component } from '@wordpress/element';
 import { count as wordCount } from '@wordpress/wordcount';
 import {
