--- conflicted
+++ resolved
@@ -9,11 +9,8 @@
 }
 
 .components-combobox-control__button {
-<<<<<<< HEAD
-=======
 	border: 1px solid $gray-600;
 	border-radius: 4px;
->>>>>>> 8d05ce8e
 	display: inline-block;
 	min-height: $button-size-small;
 	min-width: 140px;
