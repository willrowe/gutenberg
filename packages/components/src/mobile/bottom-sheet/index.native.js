--- conflicted
+++ resolved
@@ -8,34 +8,18 @@
 	Dimensions,
 	Keyboard,
 	StatusBar,
-<<<<<<< HEAD
 	Modal as RNModal,
 	ScrollView,
 	TouchableOpacity,
-=======
-	TouchableHighlight,
->>>>>>> ed831075
 } from 'react-native';
 import SafeArea from 'react-native-safe-area';
-<<<<<<< HEAD
-import { subscribeAndroidModalClosed } from 'react-native-gutenberg-bridge';
 import Animated from 'react-native-reanimated';
-/**
- * Internal dependencies
- */
-import { BottomSheetProvider } from './bottom-sheet-context';
-=======
->>>>>>> ed831075
 
 /**
  * WordPress dependencies
  */
-<<<<<<< HEAD
 import { Component, createRef } from '@wordpress/element';
-=======
 import { subscribeAndroidModalClosed } from '@wordpress/react-native-bridge';
-import { Component } from '@wordpress/element';
->>>>>>> ed831075
 import { withPreferredColorScheme } from '@wordpress/compose';
 
 /**
@@ -51,8 +35,7 @@
 import ColorCell from './color-cell';
 import RadioCell from './radio-cell';
 import KeyboardAvoidingView from './keyboard-avoiding-view';
-<<<<<<< HEAD
-
+import { BottomSheetProvider } from './bottom-sheet-context';
 import BottomSheetReanimated from 'reanimated-bottom-sheet';
 
 const windowHeight = Dimensions.get( 'window' ).height;
@@ -60,10 +43,6 @@
 const defaultSnapPoints = [ windowHeight - 54, windowHeight * 0.5, 0 ];
 
 const defaultInitialSnap = 1;
-=======
-import { BottomSheetProvider } from './bottom-sheet-context';
-import { performLayoutAnimation } from '../layout-animation';
->>>>>>> ed831075
 
 class BottomSheet extends Component {
 	constructor() {
@@ -274,24 +253,11 @@
 		return onClose();
 	}
 
-<<<<<<< HEAD
 	onOverlayPress() {
 		const { snapPoints = defaultSnapPoints } = this.props;
 		if ( this.bottomSheetRef.current ) {
 			this.bottomSheetRef.current.snapTo( snapPoints.length - 1 );
 		}
-=======
-	onReplaceSubsheet( destination, extraProps, callback ) {
-		performLayoutAnimation();
-
-		this.setState(
-			{
-				currentScreen: destination,
-				extraProps: extraProps || {},
-			},
-			callback
-		);
->>>>>>> ed831075
 	}
 
 	getHeader() {
