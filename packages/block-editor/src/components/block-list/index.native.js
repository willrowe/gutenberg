--- conflicted
+++ resolved
@@ -74,11 +74,7 @@
 	}
 
 	render() {
-<<<<<<< HEAD
-		const { clearSelectedBlock, blockClientIds, isFullyBordered, title, header, withFooter = true, renderAppender } = this.props;
-=======
-		const { clearSelectedBlock, blockClientIds, isFullyBordered, title, header, withFooter = true, renderAppender, isFirstBlock, selectedBlockParentId, isRootList } = this.props;
->>>>>>> 3ab776b5
+		const { clearSelectedBlock, blockClientIds, isFullyBordered, title, header, withFooter = true, renderAppender, isRootList } = this.props;
 
 		return (
 			<View
@@ -184,11 +180,7 @@
 		const insertionPoint = getBlockInsertionPoint();
 		const blockInsertionPointIsVisible = isBlockInsertionPointVisible();
 		const selectedBlock = getSelectedBlock();
-<<<<<<< HEAD
 		const isSelectedGroup = selectedBlock && ( selectedBlock.name === 'core/group' || selectedBlock.name === 'core/media-text' );
-		const shouldShowInsertionPoint = ( clientId ) => {
-=======
-		const isSelectedGroup = selectedBlock && selectedBlock.name === 'core/group';
 		const shouldShowInsertionPointBefore = ( clientId ) => {
 			return (
 				blockInsertionPointIsVisible &&
@@ -202,7 +194,6 @@
 			);
 		};
 		const shouldShowInsertionPointAfter = ( clientId ) => {
->>>>>>> 3ab776b5
 			return (
 				blockInsertionPointIsVisible &&
 				insertionPoint.rootClientId === rootClientId &&
@@ -238,13 +229,8 @@
 			shouldShowInsertionPointBefore,
 			shouldShowInsertionPointAfter,
 			selectedBlockClientId,
-<<<<<<< HEAD
 			hasFullBorder,
-=======
-			isFirstBlock,
-			selectedBlockParentId,
 			isRootList: rootClientId === undefined,
->>>>>>> 3ab776b5
 		};
 	} ),
 	withDispatch( ( dispatch ) => {
