/**
 * External dependencies
 */
import { size } from 'lodash';
/**
 * WordPress dependencies
 */
import { speak } from '@wordpress/a11y';
import { __, _x, sprintf } from '@wordpress/i18n';
import { Dropdown, Button } from '@wordpress/components';
import { Component } from '@wordpress/element';
import { withDispatch, withSelect } from '@wordpress/data';
import { compose, ifCondition } from '@wordpress/compose';
import { createBlock } from '@wordpress/blocks';
import { plus } from '@wordpress/icons';

/**
 * Internal dependencies
 */
import InserterMenu from './menu';

const additionalStyles = [
	{
		states: 'enabled:hover',
		styles: {
			color: 'green',
		},
	},
	{
		states: 'enabled:focus',
		styles: {
			color: 'yellow',
		},
	},
	{
		states: 'enabled:focus:hover',
		styles: {
			color: 'pink',
		},
	},
	{
		states: 'enabled:focus:hover:active',
		styles: {
			color: 'orange',
		},
	},
];

const defaultRenderToggle = ( {
	onToggle,
	disabled,
	isOpen,
	blockTitle,
	hasSingleBlockType,
	toggleProps,
} ) => {
	let label;
	if ( hasSingleBlockType ) {
		label = sprintf(
			// translators: %s: the name of the block when there is only one
			_x( 'Add %s', 'directly add the only allowed block' ),
			blockTitle
		);
	} else {
		label = _x( 'Add block', 'Generic label for block inserter button' );
	}
	return (
		<Button
			icon={ plus }
			label={ label }
			display={ 'inline-flex' }
			alignItems={ 'center' }
			color={ 'dark-gray-500' }
			background={ 'none' }
			border={ 'none' }
			outline={ 'none' }
			padding={ 'medium' }
			margin={ 0 }
			tooltipPosition="bottom"
			onClick={ onToggle }
			className="block-editor-inserter__toggle"
			aria-haspopup={ ! hasSingleBlockType ? 'true' : false }
			aria-expanded={ ! hasSingleBlockType ? isOpen : false }
			disabled={ disabled }
<<<<<<< HEAD
			additionalStyles={ additionalStyles }
=======
			{ ...toggleProps }
>>>>>>> 07681038
		/>
	);
};

class Inserter extends Component {
	constructor() {
		super( ...arguments );

		this.onToggle = this.onToggle.bind( this );
		this.renderToggle = this.renderToggle.bind( this );
		this.renderContent = this.renderContent.bind( this );
	}

	onToggle( isOpen ) {
		const { onToggle } = this.props;

		// Surface toggle callback to parent component
		if ( onToggle ) {
			onToggle( isOpen );
		}
	}

	/**
	 * Render callback to display Dropdown toggle element.
	 *
	 * @param {Object}   options
	 * @param {Function} options.onToggle Callback to invoke when toggle is
	 *                                    pressed.
	 * @param {boolean}  options.isOpen   Whether dropdown is currently open.
	 *
	 * @return {WPElement} Dropdown toggle element.
	 */
	renderToggle( { onToggle, isOpen } ) {
		const {
			disabled,
			blockTitle,
			hasSingleBlockType,
			toggleProps,
			renderToggle = defaultRenderToggle,
		} = this.props;

		return renderToggle( {
			onToggle,
			isOpen,
			disabled,
			blockTitle,
			hasSingleBlockType,
			toggleProps,
		} );
	}

	/**
	 * Render callback to display Dropdown content element.
	 *
	 * @param {Object}   options
	 * @param {Function} options.onClose Callback to invoke when dropdown is
	 *                                   closed.
	 *
	 * @return {WPElement} Dropdown content element.
	 */
	renderContent( { onClose } ) {
		const {
			rootClientId,
			clientId,
			isAppender,
			showInserterHelpPanel,
			__experimentalSelectBlockOnInsert: selectBlockOnInsert,
		} = this.props;

		return (
			<InserterMenu
				onSelect={ onClose }
				rootClientId={ rootClientId }
				clientId={ clientId }
				isAppender={ isAppender }
				showInserterHelpPanel={ showInserterHelpPanel }
				__experimentalSelectBlockOnInsert={ selectBlockOnInsert }
			/>
		);
	}

	render() {
		const {
			position,
			hasSingleBlockType,
			insertOnlyAllowedBlock,
		} = this.props;

		if ( hasSingleBlockType ) {
			return this.renderToggle( { onToggle: insertOnlyAllowedBlock } );
		}

		return (
			<Dropdown
				className="block-editor-inserter"
				contentClassName="block-editor-inserter__popover"
				position={ position }
				onToggle={ this.onToggle }
				expandOnMobile
				headerTitle={ __( 'Add a block' ) }
				renderToggle={ this.renderToggle }
				renderContent={ this.renderContent }
			/>
		);
	}
}

export default compose( [
	withSelect( ( select, { clientId, rootClientId } ) => {
		const {
			getBlockRootClientId,
			hasInserterItems,
			__experimentalGetAllowedBlocks,
		} = select( 'core/block-editor' );
		const { getBlockVariations } = select( 'core/blocks' );

		rootClientId =
			rootClientId || getBlockRootClientId( clientId ) || undefined;

		const allowedBlocks = __experimentalGetAllowedBlocks( rootClientId );

		const hasSingleBlockType =
			size( allowedBlocks ) === 1 &&
			size(
				getBlockVariations( allowedBlocks[ 0 ].name, 'inserter' )
			) === 0;

		let allowedBlockType = false;
		if ( hasSingleBlockType ) {
			allowedBlockType = allowedBlocks[ 0 ];
		}

		return {
			hasItems: hasInserterItems( rootClientId ),
			hasSingleBlockType,
			blockTitle: allowedBlockType ? allowedBlockType.title : '',
			allowedBlockType,
			rootClientId,
		};
	} ),
	withDispatch( ( dispatch, ownProps, { select } ) => {
		return {
			insertOnlyAllowedBlock() {
				const { rootClientId, clientId, isAppender } = ownProps;
				const {
					hasSingleBlockType,
					allowedBlockType,
					__experimentalSelectBlockOnInsert: selectBlockOnInsert,
				} = ownProps;

				if ( ! hasSingleBlockType ) {
					return;
				}

				function getInsertionIndex() {
					const {
						getBlockIndex,
						getBlockSelectionEnd,
						getBlockOrder,
					} = select( 'core/block-editor' );

					// If the clientId is defined, we insert at the position of the block.
					if ( clientId ) {
						return getBlockIndex( clientId, rootClientId );
					}

					// If there a selected block, we insert after the selected block.
					const end = getBlockSelectionEnd();
					if ( ! isAppender && end ) {
						return getBlockIndex( end, rootClientId ) + 1;
					}

					// Otherwise, we insert at the end of the current rootClientId
					return getBlockOrder( rootClientId ).length;
				}

				const { insertBlock } = dispatch( 'core/block-editor' );

				const blockToInsert = createBlock( allowedBlockType.name );

				insertBlock(
					blockToInsert,
					getInsertionIndex(),
					rootClientId,
					selectBlockOnInsert
				);

				if ( ! selectBlockOnInsert ) {
					const message = sprintf(
						// translators: %s: the name of the block that has been added
						__( '%s block added' ),
						allowedBlockType.title
					);
					speak( message );
				}
			},
		};
	} ),
	ifCondition( ( { hasItems } ) => hasItems ),
] )( Inserter );<|MERGE_RESOLUTION|>--- conflicted
+++ resolved
@@ -82,11 +82,8 @@
 			aria-haspopup={ ! hasSingleBlockType ? 'true' : false }
 			aria-expanded={ ! hasSingleBlockType ? isOpen : false }
 			disabled={ disabled }
-<<<<<<< HEAD
 			additionalStyles={ additionalStyles }
-=======
 			{ ...toggleProps }
->>>>>>> 07681038
 		/>
 	);
 };
