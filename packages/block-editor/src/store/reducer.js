/**
 * External dependencies
 */
import {
	flow,
	reduce,
	first,
	last,
	omit,
	without,
	mapValues,
	keys,
	isEqual,
	isEmpty,
	get,
	identity,
	difference,
	omitBy,
} from 'lodash';

/**
 * WordPress dependencies
 */
import { combineReducers } from '@wordpress/data';
import { isReusableBlock } from '@wordpress/blocks';

/**
 * Internal dependencies
 */
import {
	PREFERENCES_DEFAULTS,
	SETTINGS_DEFAULTS,
} from './defaults';
import { insertAt, moveTo } from './array';

/**
 * Given an array of blocks, returns an object where each key is a nesting
 * context, the value of which is an array of block client IDs existing within
 * that nesting context.
 *
 * @param {Array}   blocks       Blocks to map.
 * @param {?string} rootClientId Assumed root client ID.
 *
 * @return {Object} Block order map object.
 */
function mapBlockOrder( blocks, rootClientId = '' ) {
	const result = { [ rootClientId ]: [] };

	blocks.forEach( ( block ) => {
		const { clientId, innerBlocks } = block;

		result[ rootClientId ].push( clientId );

		Object.assign( result, mapBlockOrder( innerBlocks, clientId ) );
	} );

	return result;
}

/**
 * Given an array of blocks, returns an object where each key contains
 * the clientId of the block and the value is the parent of the block.
 *
 * @param {Array}   blocks       Blocks to map.
 * @param {?string} rootClientId Assumed root client ID.
 *
 * @return {Object} Block order map object.
 */
function mapBlockParents( blocks, rootClientId = '' ) {
	return blocks.reduce( ( result, block ) => Object.assign(
		result,
		{ [ block.clientId ]: rootClientId },
		mapBlockParents( block.innerBlocks, block.clientId )
	), {} );
}

/**
 * Helper method to iterate through all blocks, recursing into inner blocks,
 * applying a transformation function to each one.
 * Returns a flattened object with the transformed blocks.
 *
 * @param {Array} blocks Blocks to flatten.
 * @param {Function} transform Transforming function to be applied to each block.
 *
 * @return {Object} Flattened object.
 */
function flattenBlocks( blocks, transform = identity ) {
	const result = {};

	const stack = [ ...blocks ];
	while ( stack.length ) {
		const { innerBlocks, ...block } = stack.shift();
		stack.push( ...innerBlocks );
		result[ block.clientId ] = transform( block );
	}

	return result;
}

/**
 * Given an array of blocks, returns an object containing all blocks, without
 * attributes, recursing into inner blocks. Keys correspond to the block client
 * ID, the value of which is the attributes object.
 *
 * @param {Array} blocks Blocks to flatten.
 *
 * @return {Object} Flattened block attributes object.
 */
function getFlattenedBlocksWithoutAttributes( blocks ) {
	return flattenBlocks( blocks, ( block ) => omit( block, 'attributes' ) );
}

/**
 * Given an array of blocks, returns an object containing all block attributes,
 * recursing into inner blocks. Keys correspond to the block client ID, the
 * value of which is the attributes object.
 *
 * @param {Array} blocks Blocks to flatten.
 *
 * @return {Object} Flattened block attributes object.
 */
function getFlattenedBlockAttributes( blocks ) {
	return flattenBlocks( blocks, ( block ) => block.attributes );
}

/**
 * Given a block order map object, returns *all* of the block client IDs that are
 * a descendant of the given root client ID.
 *
 * Calling this with `rootClientId` set to `''` results in a list of client IDs
 * that are in the post. That is, it excludes blocks like fetched reusable
 * blocks which are stored into state but not visible.
 *
 * @param {Object}  blocksOrder  Object that maps block client IDs to a list of
 *                               nested block client IDs.
 * @param {?string} rootClientId The root client ID to search. Defaults to ''.
 *
 * @return {Array} List of descendant client IDs.
 */
function getNestedBlockClientIds( blocksOrder, rootClientId = '' ) {
	return reduce( blocksOrder[ rootClientId ], ( result, clientId ) => [
		...result,
		clientId,
		...getNestedBlockClientIds( blocksOrder, clientId ),
	], [] );
}

/**
 * Returns an object against which it is safe to perform mutating operations,
 * given the original object and its current working copy.
 *
 * @param {Object} original Original object.
 * @param {Object} working  Working object.
 *
 * @return {Object} Mutation-safe object.
 */
function getMutateSafeObject( original, working ) {
	if ( original === working ) {
		return { ...original };
	}

	return working;
}

/**
 * Returns true if the two object arguments have the same keys, or false
 * otherwise.
 *
 * @param {Object} a First object.
 * @param {Object} b Second object.
 *
 * @return {boolean} Whether the two objects have the same keys.
 */
export function hasSameKeys( a, b ) {
	return isEqual( keys( a ), keys( b ) );
}

/**
 * Returns true if, given the currently dispatching action and the previously
 * dispatched action, the two actions are updating the same block attribute, or
 * false otherwise.
 *
 * @param {Object} action     Currently dispatching action.
 * @param {Object} lastAction Previously dispatched action.
 *
 * @return {boolean} Whether actions are updating the same block attribute.
 */
export function isUpdatingSameBlockAttribute( action, lastAction ) {
	return (
		action.type === 'UPDATE_BLOCK_ATTRIBUTES' &&
		lastAction !== undefined &&
		lastAction.type === 'UPDATE_BLOCK_ATTRIBUTES' &&
		action.clientId === lastAction.clientId &&
		hasSameKeys( action.attributes, lastAction.attributes )
	);
}

/**
 * Utility returning an object with an empty object value for each key.
 *
 * @param {Array} objectKeys Keys to fill.
 * @return {Object} Object filled with empty object as values for each clientId.
 */
const fillKeysWithEmptyObject = ( objectKeys ) => {
	return objectKeys.reduce( ( result, key ) => {
		result[ key ] = {};
		return result;
	}, {} );
};

/**
 * Higher-order reducer intended to compute a cache key for each block in the post.
 * A new instance of the cache key (empty object) is created each time the block object
 * needs to be refreshed (for any change in the block or its children).
 *
 * @param {Function} reducer Original reducer function.
 *
 * @return {Function} Enhanced reducer function.
 */
const withBlockCache = ( reducer ) => ( state = {}, action ) => {
	const newState = reducer( state, action );

	if ( newState === state ) {
		return state;
	}
	newState.cache = state.cache ? state.cache : {};

	/**
	 * For each clientId provided, traverses up parents, adding the provided clientIds
	 * and each parent's clientId to the returned array.
	 *
	 * When calling this function consider that it uses the old state, so any state
	 * modifications made by the `reducer` will not be present.
	 *
	 * @param {Array} clientIds an Array of block clientIds.
	 *
	 * @return {Array} The provided clientIds and all of their parent clientIds.
	 */
	const getBlocksWithParentsClientIds = ( clientIds ) => {
		return clientIds.reduce( ( result, clientId ) => {
			let current = clientId;
			do {
				result.push( current );
				current = state.parents[ current ];
			} while ( current );
			return result;
		}, [] );
	};

	switch ( action.type ) {
		case 'RESET_BLOCKS':
			newState.cache = mapValues( flattenBlocks( action.blocks ), () => ( {} ) );
			break;
		case 'RECEIVE_BLOCKS':
		case 'INSERT_BLOCKS': {
			const updatedBlockUids = keys( flattenBlocks( action.blocks ) );
			if ( action.rootClientId ) {
				updatedBlockUids.push( action.rootClientId );
			}
			newState.cache = {
				...newState.cache,
				...fillKeysWithEmptyObject(
					getBlocksWithParentsClientIds( updatedBlockUids ),
				),
			};
			break;
		}
		case 'UPDATE_BLOCK':
		case 'UPDATE_BLOCK_ATTRIBUTES':
			newState.cache = {
				...newState.cache,
				...fillKeysWithEmptyObject(
					getBlocksWithParentsClientIds( [ action.clientId ] ),
				),
			};
			break;
		case 'REPLACE_BLOCKS_AUGMENTED_WITH_CHILDREN':
			const parentClientIds = fillKeysWithEmptyObject( getBlocksWithParentsClientIds( action.replacedClientIds ) );

			newState.cache = {
				...omit( newState.cache, action.replacedClientIds ),
				...omit( parentClientIds, action.replacedClientIds ),
				...fillKeysWithEmptyObject( keys( flattenBlocks( action.blocks ) ) ),
			};
			break;
		case 'REMOVE_BLOCKS_AUGMENTED_WITH_CHILDREN':
			newState.cache = {
				...omit( newState.cache, action.removedClientIds ),
				...fillKeysWithEmptyObject(
					difference( getBlocksWithParentsClientIds( action.clientIds ), action.clientIds ),
				),
			};
			break;
		case 'MOVE_BLOCK_TO_POSITION': {
			const updatedBlockUids = [ action.clientId ];
			if ( action.fromRootClientId ) {
				updatedBlockUids.push( action.fromRootClientId );
			}
			if ( action.toRootClientId ) {
				updatedBlockUids.push( action.toRootClientId );
			}
			newState.cache = {
				...newState.cache,
				...fillKeysWithEmptyObject(
					getBlocksWithParentsClientIds( updatedBlockUids )
				),
			};
			break;
		}
		case 'MOVE_BLOCKS_UP':
		case 'MOVE_BLOCKS_DOWN': {
			const updatedBlockUids = [];
			if ( action.rootClientId ) {
				updatedBlockUids.push( action.rootClientId );
			}
			newState.cache = {
				...newState.cache,
				...fillKeysWithEmptyObject(
					getBlocksWithParentsClientIds( updatedBlockUids )
				),
			};
			break;
		}
		case 'SAVE_REUSABLE_BLOCK_SUCCESS': {
			const updatedBlockUids = keys( omitBy( newState.attributes, ( attributes, clientId ) => {
				return newState.byClientId[ clientId ].name !== 'core/block' || attributes.ref !== action.updatedId;
			} ) );

			newState.cache = {
				...newState.cache,
				...fillKeysWithEmptyObject(
					getBlocksWithParentsClientIds( updatedBlockUids )
				),
			};
		}
	}

	return newState;
};

/**
 * Higher-order reducer intended to augment the blocks reducer, assigning an
 * `isPersistentChange` property value corresponding to whether a change in
 * state can be considered as persistent. All changes are considered persistent
 * except when updating the same block attribute as in the previous action.
 *
 * @param {Function} reducer Original reducer function.
 *
 * @return {Function} Enhanced reducer function.
 */
function withPersistentBlockChange( reducer ) {
	let lastAction;

	return ( state, action ) => {
		let nextState = reducer( state, action );

		const isExplicitPersistentChange = action.type === 'MARK_LAST_CHANGE_AS_PERSISTENT';

		// Defer to previous state value (or default) unless changing or
		// explicitly marking as persistent.
		if ( state === nextState && ! isExplicitPersistentChange ) {
			const nextIsPersistentChange = get( state, [ 'isPersistentChange' ], true );
			if ( state.isPersistentChange === nextIsPersistentChange ) {
				return state;
			}

			return {
				...nextState,
				isPersistentChange: nextIsPersistentChange,
			};
		}

		nextState = {
			...nextState,
			isPersistentChange: (
				isExplicitPersistentChange ||
				! isUpdatingSameBlockAttribute( action, lastAction )
			),
		};

		// In comparing against the previous action, consider only those which
		// would have qualified as one which would have been ignored or not
		// have resulted in a changed state.
		lastAction = action;

		return nextState;
	};
}

/**
 * Higher-order reducer intended to augment the blocks reducer, assigning an
 * `isIgnoredChange` property value corresponding to whether a change in state
 * can be considered as ignored. A change is considered ignored when the result
 * of an action not incurred by direct user interaction.
 *
 * @param {Function} reducer Original reducer function.
 *
 * @return {Function} Enhanced reducer function.
 */
function withIgnoredBlockChange( reducer ) {
	/**
	 * Set of action types for which a blocks state change should be ignored.
	 *
	 * @type {Set}
	 */
	const IGNORED_ACTION_TYPES = new Set( [
		'RECEIVE_BLOCKS',
	] );

	return ( state, action ) => {
		const nextState = reducer( state, action );

		if ( nextState !== state ) {
			nextState.isIgnoredChange = IGNORED_ACTION_TYPES.has( action.type );
		}

		return nextState;
	};
}

/**
 * Higher-order reducer targeting the combined blocks reducer, augmenting
 * block client IDs in remove action to include cascade of inner blocks.
 *
 * @param {Function} reducer Original reducer function.
 *
 * @return {Function} Enhanced reducer function.
 */
const withInnerBlocksRemoveCascade = ( reducer ) => ( state, action ) => {
	const getAllChildren = ( clientIds ) => {
		let result = clientIds;
		for ( let i = 0; i < result.length; i++ ) {
			if ( ! state.order[ result[ i ] ] ) {
				continue;
			}

			if ( result === clientIds ) {
				result = [ ...result ];
			}

			result.push( ...state.order[ result[ i ] ] );
		}
		return result;
	};

	if ( state ) {
		switch ( action.type ) {
			case 'REMOVE_BLOCKS':
				action = {
					...action,
					type: 'REMOVE_BLOCKS_AUGMENTED_WITH_CHILDREN',
					removedClientIds: getAllChildren( action.clientIds ),
				};
				break;
			case 'REPLACE_BLOCKS':
				action = {
					...action,
					type: 'REPLACE_BLOCKS_AUGMENTED_WITH_CHILDREN',
					replacedClientIds: getAllChildren( action.clientIds ),
				};
				break;
		}
	}

	return reducer( state, action );
};

/**
 * Higher-order reducer which targets the combined blocks reducer and handles
 * the `RESET_BLOCKS` action. When dispatched, this action will replace all
 * blocks that exist in the post, leaving blocks that exist only in state (e.g.
 * reusable blocks) alone.
 *
 * @param {Function} reducer Original reducer function.
 *
 * @return {Function} Enhanced reducer function.
 */
const withBlockReset = ( reducer ) => ( state, action ) => {
	if ( state && action.type === 'RESET_BLOCKS' ) {
		const visibleClientIds = getNestedBlockClientIds( state.order );
		return {
			...state,
			byClientId: {
				...omit( state.byClientId, visibleClientIds ),
				...getFlattenedBlocksWithoutAttributes( action.blocks ),
			},
			attributes: {
				...omit( state.attributes, visibleClientIds ),
				...getFlattenedBlockAttributes( action.blocks ),
			},
			order: {
				...omit( state.order, visibleClientIds ),
				...mapBlockOrder( action.blocks ),
			},
			parents: {
				...omit( state.parents, visibleClientIds ),
				...mapBlockParents( action.blocks ),
			},
			cache: {
				...omit( state.cache, visibleClientIds ),
				...mapValues( flattenBlocks( action.blocks ), () => ( {} ) ),
			},
		};
	}

	return reducer( state, action );
};

/**
 * Higher-order reducer which targets the combined blocks reducer and handles
 * the `REPLACE_INNER_BLOCKS` action. When dispatched, this action the state should become equivalent
 * to the execution of a `REMOVE_BLOCKS` action containing all the child's of the root block followed by
 * the execution of `INSERT_BLOCKS` with the new blocks.
 *
 * @param {Function} reducer Original reducer function.
 *
 * @return {Function} Enhanced reducer function.
 */
const withReplaceInnerBlocks = ( reducer ) => ( state, action ) => {
	if ( action.type !== 'REPLACE_INNER_BLOCKS' ) {
		return reducer( state, action );
	}
	let stateAfterBlocksRemoval = state;
	if ( state.order[ action.rootClientId ] ) {
		stateAfterBlocksRemoval = reducer( stateAfterBlocksRemoval, {
			type: 'REMOVE_BLOCKS',
			clientIds: state.order[ action.rootClientId ],
		} );
	}
	let stateAfterInsert = stateAfterBlocksRemoval;
	if ( action.blocks.length ) {
		stateAfterInsert = reducer( stateAfterInsert, {
			...action,
			type: 'INSERT_BLOCKS',
			index: 0,
		} );
	}
	return stateAfterInsert;
};

/**
 * Higher-order reducer which targets the combined blocks reducer and handles
 * the `SAVE_REUSABLE_BLOCK_SUCCESS` action. This action can't be handled by
 * regular reducers and needs a higher-order reducer since it needs access to
 * both `byClientId` and `attributes` simultaneously.
 *
 * @param {Function} reducer Original reducer function.
 *
 * @return {Function} Enhanced reducer function.
 */
const withSaveReusableBlock = ( reducer ) => ( state, action ) => {
	if ( state && action.type === 'SAVE_REUSABLE_BLOCK_SUCCESS' ) {
		const { id, updatedId } = action;

		// If a temporary reusable block is saved, we swap the temporary id with the final one
		if ( id === updatedId ) {
			return state;
		}

		state = { ...state };

		state.attributes = mapValues( state.attributes, ( attributes, clientId ) => {
			const { name } = state.byClientId[ clientId ];
			if ( name === 'core/block' && attributes.ref === id ) {
				return {
					...attributes,
					ref: updatedId,
				};
			}

			return attributes;
		} );
	}

	return reducer( state, action );
};

/**
 * Reducer returning the blocks state.
 *
 * @param {Object} state  Current state.
 * @param {Object} action Dispatched action.
 *
 * @return {Object} Updated state.
 */
export const blocks = flow(
	combineReducers,
	withSaveReusableBlock, // needs to be before withBlockCache
	withBlockCache, // needs to be before withInnerBlocksRemoveCascade
	withInnerBlocksRemoveCascade,
	withReplaceInnerBlocks, // needs to be after withInnerBlocksRemoveCascade
	withBlockReset,
	withPersistentBlockChange,
	withIgnoredBlockChange,
)( {
	byClientId( state = {}, action ) {
		switch ( action.type ) {
			case 'RESET_BLOCKS':
				return getFlattenedBlocksWithoutAttributes( action.blocks );

			case 'RECEIVE_BLOCKS':
			case 'INSERT_BLOCKS':
				return {
					...state,
					...getFlattenedBlocksWithoutAttributes( action.blocks ),
				};

			case 'UPDATE_BLOCK':
				// Ignore updates if block isn't known
				if ( ! state[ action.clientId ] ) {
					return state;
				}

				// Do nothing if only attributes change.
				const changes = omit( action.updates, 'attributes' );
				if ( isEmpty( changes ) ) {
					return state;
				}

				return {
					...state,
					[ action.clientId ]: {
						...state[ action.clientId ],
						...changes,
					},
				};

			case 'REPLACE_BLOCKS_AUGMENTED_WITH_CHILDREN':
				if ( ! action.blocks ) {
					return state;
				}

				return {
					...omit( state, action.replacedClientIds ),
					...getFlattenedBlocksWithoutAttributes( action.blocks ),
				};

			case 'REMOVE_BLOCKS_AUGMENTED_WITH_CHILDREN':
				return omit( state, action.removedClientIds );
		}

		return state;
	},

	attributes( state = {}, action ) {
		switch ( action.type ) {
			case 'RESET_BLOCKS':
				return getFlattenedBlockAttributes( action.blocks );

			case 'RECEIVE_BLOCKS':
			case 'INSERT_BLOCKS':
				return {
					...state,
					...getFlattenedBlockAttributes( action.blocks ),
				};

			case 'UPDATE_BLOCK':
				// Ignore updates if block isn't known or there are no attribute changes.
				if ( ! state[ action.clientId ] || ! action.updates.attributes ) {
					return state;
				}

				return {
					...state,
					[ action.clientId ]: {
						...state[ action.clientId ],
						...action.updates.attributes,
					},
				};

			case 'UPDATE_BLOCK_ATTRIBUTES':
				// Ignore updates if block isn't known
				if ( ! state[ action.clientId ] ) {
					return state;
				}

				// Consider as updates only changed values
				const nextAttributes = reduce( action.attributes, ( result, value, key ) => {
					if ( value !== result[ key ] ) {
						result = getMutateSafeObject( state[ action.clientId ], result );
						result[ key ] = value;
					}

					return result;
				}, state[ action.clientId ] );

				// Skip update if nothing has been changed. The reference will
				// match the original block if `reduce` had no changed values.
				if ( nextAttributes === state[ action.clientId ] ) {
					return state;
				}

				// Otherwise replace attributes in state
				return {
					...state,
					[ action.clientId ]: nextAttributes,
				};

			case 'REPLACE_BLOCKS_AUGMENTED_WITH_CHILDREN':
				if ( ! action.blocks ) {
					return state;
				}

				return {
					...omit( state, action.replacedClientIds ),
					...getFlattenedBlockAttributes( action.blocks ),
				};

			case 'REMOVE_BLOCKS_AUGMENTED_WITH_CHILDREN':
				return omit( state, action.removedClientIds );
		}

		return state;
	},

	order( state = {}, action ) {
		switch ( action.type ) {
			case 'RESET_BLOCKS':
				return mapBlockOrder( action.blocks );

			case 'RECEIVE_BLOCKS':
				return {
					...state,
					...omit( mapBlockOrder( action.blocks ), '' ),
				};

			case 'INSERT_BLOCKS': {
				const { rootClientId = '' } = action;
				const subState = state[ rootClientId ] || [];
				const mappedBlocks = mapBlockOrder( action.blocks, rootClientId );
				const { index = subState.length } = action;

				return {
					...state,
					...mappedBlocks,
					[ rootClientId ]: insertAt( subState, mappedBlocks[ rootClientId ], index ),
				};
			}

			case 'MOVE_BLOCK_TO_POSITION': {
				const { fromRootClientId = '', toRootClientId = '', clientId } = action;
				const { index = state[ toRootClientId ].length } = action;

				// Moving inside the same parent block
				if ( fromRootClientId === toRootClientId ) {
					const subState = state[ toRootClientId ];
					const fromIndex = subState.indexOf( clientId );
					return {
						...state,
						[ toRootClientId ]: moveTo( state[ toRootClientId ], fromIndex, index ),
					};
				}

				// Moving from a parent block to another
				return {
					...state,
					[ fromRootClientId ]: without( state[ fromRootClientId ], clientId ),
					[ toRootClientId ]: insertAt( state[ toRootClientId ], clientId, index ),
				};
			}

			case 'MOVE_BLOCKS_UP': {
				const { clientIds, rootClientId = '' } = action;
				const firstClientId = first( clientIds );
				const subState = state[ rootClientId ];

				if ( ! subState.length || firstClientId === first( subState ) ) {
					return state;
				}

				const firstIndex = subState.indexOf( firstClientId );

				return {
					...state,
					[ rootClientId ]: moveTo( subState, firstIndex, firstIndex - 1, clientIds.length ),
				};
			}

			case 'MOVE_BLOCKS_DOWN': {
				const { clientIds, rootClientId = '' } = action;
				const firstClientId = first( clientIds );
				const lastClientId = last( clientIds );
				const subState = state[ rootClientId ];

				if ( ! subState.length || lastClientId === last( subState ) ) {
					return state;
				}

				const firstIndex = subState.indexOf( firstClientId );

				return {
					...state,
					[ rootClientId ]: moveTo( subState, firstIndex, firstIndex + 1, clientIds.length ),
				};
			}

			case 'REPLACE_BLOCKS_AUGMENTED_WITH_CHILDREN': {
				const { clientIds } = action;
				if ( ! action.blocks ) {
					return state;
				}

				const mappedBlocks = mapBlockOrder( action.blocks );

				return flow( [
					( nextState ) => omit( nextState, action.replacedClientIds ),
					( nextState ) => ( {
						...nextState,
						...omit( mappedBlocks, '' ),
					} ),
					( nextState ) => mapValues( nextState, ( subState ) => (
						reduce( subState, ( result, clientId ) => {
							if ( clientId === clientIds[ 0 ] ) {
								return [
									...result,
									...mappedBlocks[ '' ],
								];
							}

							if ( clientIds.indexOf( clientId ) === -1 ) {
								result.push( clientId );
							}

							return result;
						}, [] )
					) ),
				] )( state );
			}

			case 'REMOVE_BLOCKS_AUGMENTED_WITH_CHILDREN':
				return flow( [
					// Remove inner block ordering for removed blocks
					( nextState ) => omit( nextState, action.removedClientIds ),

					// Remove deleted blocks from other blocks' orderings
					( nextState ) => mapValues( nextState, ( subState ) => (
						without( subState, ...action.removedClientIds )
					) ),
				] )( state );
		}

		return state;
	},

	// While technically redundant data as the inverse of `order`, it serves as
	// an optimization for the selectors which derive the ancestry of a block.
	parents( state = {}, action ) {
		switch ( action.type ) {
			case 'RESET_BLOCKS':
				return mapBlockParents( action.blocks );

			case 'RECEIVE_BLOCKS':
				return {
					...state,
					...mapBlockParents( action.blocks ),
				};

			case 'INSERT_BLOCKS':
				return {
					...state,
					...mapBlockParents( action.blocks, action.rootClientId || '' ),
				};

			case 'MOVE_BLOCK_TO_POSITION': {
				return {
					...state,
					[ action.clientId ]: action.toRootClientId || '',
				};
			}

			case 'REPLACE_BLOCKS_AUGMENTED_WITH_CHILDREN':
				return {
					...omit( state, action.replacedClientIds ),
					...mapBlockParents( action.blocks, state[ action.clientIds[ 0 ] ] ),
				};

			case 'REMOVE_BLOCKS_AUGMENTED_WITH_CHILDREN':
				return omit( state, action.removedClientIds );
		}

		return state;
	},
} );

/**
 * Reducer returning typing state.
 *
 * @param {boolean} state  Current state.
 * @param {Object}  action Dispatched action.
 *
 * @return {boolean} Updated state.
 */
export function isTyping( state = false, action ) {
	switch ( action.type ) {
		case 'START_TYPING':
			return true;

		case 'STOP_TYPING':
			return false;
	}

	return state;
}

/**
 * Reducer returning whether the caret is within formatted text.
 *
 * @param {boolean} state  Current state.
 * @param {Object}  action Dispatched action.
 *
 * @return {boolean} Updated state.
 */
export function isCaretWithinFormattedText( state = false, action ) {
	switch ( action.type ) {
		case 'ENTER_FORMATTED_TEXT':
			return true;

		case 'EXIT_FORMATTED_TEXT':
			return false;
	}

	return state;
}

<<<<<<< HEAD
const BLOCK_SELECTION_EMPTY_ARRAY = [];
const BLOCK_SELECTION_INITIAL_STATE = {
	selections: BLOCK_SELECTION_EMPTY_ARRAY,
	isMultiSelecting: false,
	isEnabled: true,
};

=======
>>>>>>> fd7f27b7
/**
 * Internal helper reducer for selectionStart and selectionEnd. Can hold a block
 * selection, represented by an object with property clientId.
 *
 * @param {Object} state  Current state.
 * @param {Object} action Dispatched action.
 *
 * @return {Object} Updated state.
 */
function selection( state = {}, action ) {
	switch ( action.type ) {
		case 'CLEAR_SELECTED_BLOCK': {
			if ( state.clientId ) {
				return {};
			}

<<<<<<< HEAD
			return {
				...state,
				isMultiSelecting: true,
			};
		case 'STOP_MULTI_SELECT':
			if ( ! state.isMultiSelecting ) {
				return state;
			}

			return {
				...state,
				isMultiSelecting: false,
			};
		case 'MULTI_SELECT':
			return {
				...BLOCK_SELECTION_INITIAL_STATE,
				isMultiSelecting: state.isMultiSelecting,
				selections: [
					{
						start: { clientId: action.start },
						end: { clientId: action.end },
					},
				],
			};
		case 'SELECT_BLOCK':
			if ( state.selections.find( ( { start, end } ) => start.clientId === action.clientId || end.clientId === action.clientId ) ) {
				return state;
			}

			return {
				...BLOCK_SELECTION_INITIAL_STATE,
				selections: [
					{
						start: { clientId: action.clientId },
						end: { clientId: action.clientId },
						initialPosition: action.initialPosition,
					},
				],
			};

		case 'REPLACE_INNER_BLOCKS': // REPLACE_INNER_BLOCKS and INSERT_BLOCKS should follow the same logic.
		case 'INSERT_BLOCKS': {
			if ( action.updateSelection ) {
				return {
					...BLOCK_SELECTION_INITIAL_STATE,
					selections: [
						{
							start: { clientId: action.blocks[ 0 ].clientId },
							end: { clientId: action.blocks[ 0 ].clientId },
						},
					],
				};
=======
			return state;
		}
		case 'SELECT_BLOCK':
			if ( action.clientId === state.clientId ) {
				return state;
			}

			return { clientId: action.clientId };
		case 'REPLACE_INNER_BLOCKS': // REPLACE_INNER_BLOCKS and INSERT_BLOCKS should follow the same logic.
		case 'INSERT_BLOCKS': {
			if ( ! action.updateSelection ) {
				return state;
>>>>>>> fd7f27b7
			}

			return { clientId: action.blocks[ 0 ].clientId };
		}
		case 'REMOVE_BLOCKS':
			if (
				! action.clientIds ||
				! action.clientIds.length ||
<<<<<<< HEAD
				! action.clientIds.every( ( clientIdToRemove ) => state.selections.find( ( { start, end } ) => start.clientId === clientIdToRemove || end.clientId === clientIdToRemove ) )
=======
				action.clientIds.indexOf( state.clientId ) === -1
>>>>>>> fd7f27b7
			) {
				return state;
			}

			return {};
		case 'REPLACE_BLOCKS': {
<<<<<<< HEAD
			if ( ! action.clientIds.every( ( clientIdToReplace ) => state.selections.find( ( { start, end } ) => start.clientId === clientIdToReplace || end.clientId === clientIdToReplace ) ) ) {
=======
			if ( action.clientIds.indexOf( state.clientId ) === -1 ) {
>>>>>>> fd7f27b7
				return state;
			}

			const indexToSelect = action.indexToSelect || action.blocks.length - 1;
			const blockToSelect = action.blocks[ indexToSelect ];

			if ( ! blockToSelect ) {
				return {};
			}

<<<<<<< HEAD
			if ( state.selections.find( ( { start, end } ) => start.clientId === blockToSelect.clientId || end.clientId === blockToSelect.clientId ) ) {
				return state;
			}

			return {
				...BLOCK_SELECTION_INITIAL_STATE,
				selections: [
					{
						start: { clientId: blockToSelect.clientId },
						end: { clientId: blockToSelect.clientId },
					},
				],
			};
=======
			if ( blockToSelect.clientId === state.clientId ) {
				return state;
			}

			return { clientId: blockToSelect.clientId };
>>>>>>> fd7f27b7
		}
	}

	return state;
}

/**
 * Reducer returning the block selection's start.
 *
 * @param {Object} state  Current state.
 * @param {Object} action Dispatched action.
 *
 * @return {Object} Updated state.
 */
export function selectionStart( state = {}, action ) {
	switch ( action.type ) {
		case 'SELECTION_CHANGE':
			return {
				clientId: action.clientId,
				attributeKey: action.attributeKey,
				offset: action.startOffset,
			};
		case 'RESET_SELECTION':
			return action.selectionStart;
		case 'MULTI_SELECT':
			return { clientId: action.start };
	}

	return selection( state, action );
}

/**
 * Reducer returning the block selection's end.
 *
 * @param {Object} state  Current state.
 * @param {Object} action Dispatched action.
 *
 * @return {Object} Updated state.
 */
export function selectionEnd( state = {}, action ) {
	switch ( action.type ) {
		case 'SELECTION_CHANGE':
			return {
<<<<<<< HEAD
				...BLOCK_SELECTION_INITIAL_STATE,
				selections: [
					{
						start: {
							clientId: action.clientId,
							attributeKey: action.attributeKey,
							offset: action.startOffset,
						},
						end: {
							clientId: action.clientId,
							attributeKey: action.attributeKey,
							offset: action.endOffset,
						},
					},
				],
			};
		case 'ADD_SELECTION':
			return {
				...BLOCK_SELECTION_INITIAL_STATE,
				selections: [
					...state.selections,
					{
						start: {
							clientId: action.clientId,
							attributeKey: action.attributeKey,
							offset: action.startOffset,
						},
						end: {
							clientId: action.clientId,
							attributeKey: action.attributeKey,
							offset: action.endOffset,
						},
					},
				],
			};
		case 'REMOVE_SELECTION':
			return {
				...BLOCK_SELECTION_INITIAL_STATE,
				selections: state.selections.filter( ( { start, end } ) => {
					if (
						start.clientId === action.clientId &&
						end.clientId === action.clientId &&
						start.attributeKey === action.attributeKey &&
						end.attributeKey === action.attributeKey &&
						start.offset === action.startOffset &&
						end.offset === action.endOffset
					) {
						return false;
					}

					return true;
				} ),
=======
				clientId: action.clientId,
				attributeKey: action.attributeKey,
				offset: action.endOffset,
>>>>>>> fd7f27b7
			};
		case 'RESET_SELECTION':
			return action.selectionEnd;
		case 'MULTI_SELECT':
			return { clientId: action.end };
	}

	return selection( state, action );
}

/**
 * Reducer returning whether the user is multi-selecting.
 *
 * @param {boolean} state  Current state.
 * @param {Object}  action Dispatched action.
 *
 * @return {boolean} Updated state.
 */
export function isMultiSelecting( state = false, action ) {
	switch ( action.type ) {
		case 'START_MULTI_SELECT':
			return true;

		case 'STOP_MULTI_SELECT':
			return false;
	}

	return state;
}

/**
 * Reducer returning whether selection is enabled.
 *
 * @param {boolean} state  Current state.
 * @param {Object}  action Dispatched action.
 *
 * @return {boolean} Updated state.
 */
export function isSelectionEnabled( state = true, action ) {
	switch ( action.type ) {
		case 'TOGGLE_SELECTION':
			return action.isSelectionEnabled;
	}

	return state;
}

/**
 * Reducer returning the intial block selection.
 *
 * Currently this in only used to restore the selection after block deletion.
 * This reducer should eventually be removed in favour of setting selection
 * directly.
 *
 * @param {boolean} state  Current state.
 * @param {Object}  action Dispatched action.
 *
 * @return {?number} Initial position: -1 or undefined.
 */
export function initialPosition( state, action ) {
	if ( action.type === 'SELECT_BLOCK' ) {
		return action.initialPosition;
	} else if ( action.type === 'REMOVE_BLOCKS' ) {
		return state;
	}

	// Reset the state by default (for any action not handled).
}

export function blocksMode( state = {}, action ) {
	if ( action.type === 'TOGGLE_BLOCK_MODE' ) {
		const { clientId } = action;
		return {
			...state,
			[ clientId ]: state[ clientId ] && state[ clientId ] === 'html' ? 'visual' : 'html',
		};
	}

	return state;
}

/**
 * Reducer returning the block insertion point visibility, either null if there
 * is not an explicit insertion point assigned, or an object of its `index` and
 * `rootClientId`.
 *
 * @param {Object} state  Current state.
 * @param {Object} action Dispatched action.
 *
 * @return {Object} Updated state.
 */
export function insertionPoint( state = null, action ) {
	switch ( action.type ) {
		case 'SHOW_INSERTION_POINT':
			const { rootClientId, index } = action;
			return { rootClientId, index };

		case 'HIDE_INSERTION_POINT':
			return null;
	}

	return state;
}

/**
 * Reducer returning whether the post blocks match the defined template or not.
 *
 * @param {Object} state  Current state.
 * @param {Object} action Dispatched action.
 *
 * @return {boolean} Updated state.
 */
export function template( state = { isValid: true }, action ) {
	switch ( action.type ) {
		case 'SET_TEMPLATE_VALIDITY':
			return {
				...state,
				isValid: action.isValid,
			};
	}

	return state;
}

/**
 * Reducer returning the editor setting.
 *
 * @param {Object} state  Current state.
 * @param {Object} action Dispatched action.
 *
 * @return {Object} Updated state.
 */
export function settings( state = SETTINGS_DEFAULTS, action ) {
	switch ( action.type ) {
		case 'UPDATE_SETTINGS':
			return {
				...state,
				...action.settings,
			};
	}

	return state;
}

/**
 * Reducer returning the user preferences.
 *
 * @param {Object}  state                 Current state.
 * @param {Object}  action                Dispatched action.
 *
 * @return {string} Updated state.
 */
export function preferences( state = PREFERENCES_DEFAULTS, action ) {
	switch ( action.type ) {
		case 'INSERT_BLOCKS':
		case 'REPLACE_BLOCKS':
			return action.blocks.reduce( ( prevState, block ) => {
				let id = block.name;
				const insert = { name: block.name };
				if ( isReusableBlock( block ) ) {
					insert.ref = block.attributes.ref;
					id += '/' + block.attributes.ref;
				}

				return {
					...prevState,
					insertUsage: {
						...prevState.insertUsage,
						[ id ]: {
							time: action.time,
							count: prevState.insertUsage[ id ] ? prevState.insertUsage[ id ].count + 1 : 1,
							insert,
						},
					},
				};
			}, state );
	}

	return state;
}

/**
 * Reducer returning an object where each key is a block client ID, its value
 * representing the settings for its nested blocks.
 *
 * @param {Object} state  Current state.
 * @param {Object} action Dispatched action.
 *
 * @return {Object} Updated state.
 */
export const blockListSettings = ( state = {}, action ) => {
	switch ( action.type ) {
		// Even if the replaced blocks have the same client ID, our logic
		// should correct the state.
		case 'REPLACE_BLOCKS' :
		case 'REMOVE_BLOCKS': {
			return omit( state, action.clientIds );
		}
		case 'UPDATE_BLOCK_LIST_SETTINGS': {
			const { clientId } = action;
			if ( ! action.settings ) {
				if ( state.hasOwnProperty( clientId ) ) {
					return omit( state, clientId );
				}

				return state;
			}

			if ( isEqual( state[ clientId ], action.settings ) ) {
				return state;
			}

			return {
				...state,
				[ clientId ]: action.settings,
			};
		}
	}
	return state;
};

/**
 * Reducer returning whether the navigation mode is enabled or not.
 *
 * @param {string} state  Current state.
 * @param {Object} action Dispatched action.
 *
 * @return {string} Updated state.
 */
export function isNavigationMode( state = true, action ) {
	if ( action.type === 'SET_NAVIGATION_MODE' ) {
		return action.isNavigationMode;
	}

	return state;
}

/**
 * Reducer return an updated state representing the most recent block attribute
 * update. The state is structured as an object where the keys represent the
 * client IDs of blocks, the values a subset of attributes from the most recent
 * block update. The state is always reset to null if the last action is
 * anything other than an attributes update.
 *
 * @param {Object<string,Object>} state  Current state.
 * @param {Object}                action Action object.
 *
 * @return {[string,Object]} Updated state.
 */
export function lastBlockAttributesChange( state, action ) {
	switch ( action.type ) {
		case 'UPDATE_BLOCK':
			if ( ! action.updates.attributes ) {
				break;
			}

			return { [ action.clientId ]: action.updates.attributes };

		case 'UPDATE_BLOCK_ATTRIBUTES':
			return { [ action.clientId ]: action.attributes };
	}

	return null;
}

/**
 * Reducer returning automatic change state.
 *
 * @param {boolean} state  Current state.
 * @param {Object}  action Dispatched action.
 *
 * @return {string} Updated state.
 */
export function automaticChangeStatus( state, action ) {
	switch ( action.type ) {
		case 'MARK_AUTOMATIC_CHANGE':
			return 'pending';
		case 'MARK_AUTOMATIC_CHANGE_FINAL':
			if ( state === 'pending' ) {
				return 'final';
			}

			return;
		case 'SELECTION_CHANGE':
			// As long as the state is not final, ignore any selection changes.
			if ( state !== 'final' ) {
				return state;
			}
	}

	// Reset the state by default (for any action not handled).
}

export default combineReducers( {
	blocks,
	isTyping,
	isCaretWithinFormattedText,
	selectionStart,
	selectionEnd,
	isMultiSelecting,
	isSelectionEnabled,
	initialPosition,
	blocksMode,
	blockListSettings,
	insertionPoint,
	template,
	settings,
	preferences,
	lastBlockAttributesChange,
	isNavigationMode,
	automaticChangeStatus,
} );<|MERGE_RESOLUTION|>--- conflicted
+++ resolved
@@ -922,16 +922,6 @@
 	return state;
 }
 
-<<<<<<< HEAD
-const BLOCK_SELECTION_EMPTY_ARRAY = [];
-const BLOCK_SELECTION_INITIAL_STATE = {
-	selections: BLOCK_SELECTION_EMPTY_ARRAY,
-	isMultiSelecting: false,
-	isEnabled: true,
-};
-
-=======
->>>>>>> fd7f27b7
 /**
  * Internal helper reducer for selectionStart and selectionEnd. Can hold a block
  * selection, represented by an object with property clientId.
@@ -948,60 +938,6 @@
 				return {};
 			}
 
-<<<<<<< HEAD
-			return {
-				...state,
-				isMultiSelecting: true,
-			};
-		case 'STOP_MULTI_SELECT':
-			if ( ! state.isMultiSelecting ) {
-				return state;
-			}
-
-			return {
-				...state,
-				isMultiSelecting: false,
-			};
-		case 'MULTI_SELECT':
-			return {
-				...BLOCK_SELECTION_INITIAL_STATE,
-				isMultiSelecting: state.isMultiSelecting,
-				selections: [
-					{
-						start: { clientId: action.start },
-						end: { clientId: action.end },
-					},
-				],
-			};
-		case 'SELECT_BLOCK':
-			if ( state.selections.find( ( { start, end } ) => start.clientId === action.clientId || end.clientId === action.clientId ) ) {
-				return state;
-			}
-
-			return {
-				...BLOCK_SELECTION_INITIAL_STATE,
-				selections: [
-					{
-						start: { clientId: action.clientId },
-						end: { clientId: action.clientId },
-						initialPosition: action.initialPosition,
-					},
-				],
-			};
-
-		case 'REPLACE_INNER_BLOCKS': // REPLACE_INNER_BLOCKS and INSERT_BLOCKS should follow the same logic.
-		case 'INSERT_BLOCKS': {
-			if ( action.updateSelection ) {
-				return {
-					...BLOCK_SELECTION_INITIAL_STATE,
-					selections: [
-						{
-							start: { clientId: action.blocks[ 0 ].clientId },
-							end: { clientId: action.blocks[ 0 ].clientId },
-						},
-					],
-				};
-=======
 			return state;
 		}
 		case 'SELECT_BLOCK':
@@ -1014,7 +950,6 @@
 		case 'INSERT_BLOCKS': {
 			if ( ! action.updateSelection ) {
 				return state;
->>>>>>> fd7f27b7
 			}
 
 			return { clientId: action.blocks[ 0 ].clientId };
@@ -1023,22 +958,14 @@
 			if (
 				! action.clientIds ||
 				! action.clientIds.length ||
-<<<<<<< HEAD
-				! action.clientIds.every( ( clientIdToRemove ) => state.selections.find( ( { start, end } ) => start.clientId === clientIdToRemove || end.clientId === clientIdToRemove ) )
-=======
 				action.clientIds.indexOf( state.clientId ) === -1
->>>>>>> fd7f27b7
 			) {
 				return state;
 			}
 
 			return {};
 		case 'REPLACE_BLOCKS': {
-<<<<<<< HEAD
-			if ( ! action.clientIds.every( ( clientIdToReplace ) => state.selections.find( ( { start, end } ) => start.clientId === clientIdToReplace || end.clientId === clientIdToReplace ) ) ) {
-=======
 			if ( action.clientIds.indexOf( state.clientId ) === -1 ) {
->>>>>>> fd7f27b7
 				return state;
 			}
 
@@ -1049,27 +976,11 @@
 				return {};
 			}
 
-<<<<<<< HEAD
-			if ( state.selections.find( ( { start, end } ) => start.clientId === blockToSelect.clientId || end.clientId === blockToSelect.clientId ) ) {
-				return state;
-			}
-
-			return {
-				...BLOCK_SELECTION_INITIAL_STATE,
-				selections: [
-					{
-						start: { clientId: blockToSelect.clientId },
-						end: { clientId: blockToSelect.clientId },
-					},
-				],
-			};
-=======
 			if ( blockToSelect.clientId === state.clientId ) {
 				return state;
 			}
 
 			return { clientId: blockToSelect.clientId };
->>>>>>> fd7f27b7
 		}
 	}
 
@@ -1113,64 +1024,9 @@
 	switch ( action.type ) {
 		case 'SELECTION_CHANGE':
 			return {
-<<<<<<< HEAD
-				...BLOCK_SELECTION_INITIAL_STATE,
-				selections: [
-					{
-						start: {
-							clientId: action.clientId,
-							attributeKey: action.attributeKey,
-							offset: action.startOffset,
-						},
-						end: {
-							clientId: action.clientId,
-							attributeKey: action.attributeKey,
-							offset: action.endOffset,
-						},
-					},
-				],
-			};
-		case 'ADD_SELECTION':
-			return {
-				...BLOCK_SELECTION_INITIAL_STATE,
-				selections: [
-					...state.selections,
-					{
-						start: {
-							clientId: action.clientId,
-							attributeKey: action.attributeKey,
-							offset: action.startOffset,
-						},
-						end: {
-							clientId: action.clientId,
-							attributeKey: action.attributeKey,
-							offset: action.endOffset,
-						},
-					},
-				],
-			};
-		case 'REMOVE_SELECTION':
-			return {
-				...BLOCK_SELECTION_INITIAL_STATE,
-				selections: state.selections.filter( ( { start, end } ) => {
-					if (
-						start.clientId === action.clientId &&
-						end.clientId === action.clientId &&
-						start.attributeKey === action.attributeKey &&
-						end.attributeKey === action.attributeKey &&
-						start.offset === action.startOffset &&
-						end.offset === action.endOffset
-					) {
-						return false;
-					}
-
-					return true;
-				} ),
-=======
 				clientId: action.clientId,
 				attributeKey: action.attributeKey,
 				offset: action.endOffset,
->>>>>>> fd7f27b7
 			};
 		case 'RESET_SELECTION':
 			return action.selectionEnd;
