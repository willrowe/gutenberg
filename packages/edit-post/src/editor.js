/**
 * External dependencies
 */
import memize from 'memize';
import { size, map, without } from 'lodash';

/**
 * WordPress dependencies
 */
import { withSelect, withDispatch } from '@wordpress/data';
import {
	EditorProvider,
	ErrorBoundary,
	PostLockedModal,
} from '@wordpress/editor';
import { StrictMode, Component } from '@wordpress/element';
import {
	KeyboardShortcuts,
	SlotFillProvider,
	DropZoneProvider,
	ThemeProvider,
} from '@wordpress/components';
import { compose } from '@wordpress/compose';

/**
 * Internal dependencies
 */
import preventEventDiscovery from './prevent-event-discovery';
import Layout from './components/layout';
import EditorInitialization from './components/editor-initialization';
import EditPostSettings from './components/edit-post-settings';

class Editor extends Component {
	constructor() {
		super( ...arguments );

		this.getEditorSettings = memize( this.getEditorSettings, {
			maxSize: 1,
		} );
	}

	getEditorSettings(
		settings,
		hasFixedToolbar,
		showInserterHelpPanel,
		focusMode,
		hiddenBlockTypes,
		blockTypes,
		preferredStyleVariations,
		__experimentalLocalAutosaveInterval,
		updatePreferredStyleVariations
	) {
		settings = {
			...settings,
			__experimentalPreferredStyleVariations: {
				value: preferredStyleVariations,
				onChange: updatePreferredStyleVariations,
			},
			hasFixedToolbar,
			focusMode,
			showInserterHelpPanel,
			__experimentalLocalAutosaveInterval,
		};

		// Omit hidden block types if exists and non-empty.
		if ( size( hiddenBlockTypes ) > 0 ) {
			// Defer to passed setting for `allowedBlockTypes` if provided as
			// anything other than `true` (where `true` is equivalent to allow
			// all block types).
			const defaultAllowedBlockTypes =
				true === settings.allowedBlockTypes
					? map( blockTypes, 'name' )
					: settings.allowedBlockTypes || [];

			settings.allowedBlockTypes = without(
				defaultAllowedBlockTypes,
				...hiddenBlockTypes
			);
		}

		return settings;
	}

	render() {
		const {
			settings,
			hasFixedToolbar,
			focusMode,
			post,
			postId,
			initialEdits,
			onError,
			hiddenBlockTypes,
			blockTypes,
			preferredStyleVariations,
			__experimentalLocalAutosaveInterval,
			showInserterHelpPanel,
			updatePreferredStyleVariations,
			...props
		} = this.props;

		if ( ! post ) {
			return null;
		}

		const editorSettings = this.getEditorSettings(
			settings,
			hasFixedToolbar,
			showInserterHelpPanel,
			focusMode,
			hiddenBlockTypes,
			blockTypes,
			preferredStyleVariations,
			__experimentalLocalAutosaveInterval,
			updatePreferredStyleVariations
		);

		return (
			<StrictMode>
				<EditPostSettings.Provider value={ settings }>
					<SlotFillProvider>
						<DropZoneProvider>
							<EditorProvider
								settings={ editorSettings }
								post={ post }
								initialEdits={ initialEdits }
								useSubRegistry={ false }
								{ ...props }
							>
								<ErrorBoundary onError={ onError }>
									<EditorInitialization postId={ postId } />
<<<<<<< HEAD
									<ThemeProvider>
										<Layout />
									</ThemeProvider>
									<KeyboardShortcuts shortcuts={ preventEventDiscovery } />
=======
									<Layout />
									<KeyboardShortcuts
										shortcuts={ preventEventDiscovery }
									/>
>>>>>>> c84784ff
								</ErrorBoundary>
								<PostLockedModal />
							</EditorProvider>
						</DropZoneProvider>
					</SlotFillProvider>
				</EditPostSettings.Provider>
			</StrictMode>
		);
	}
}

export default compose( [
	withSelect( ( select, { postId, postType } ) => {
		const { isFeatureActive, getPreference } = select( 'core/edit-post' );
		const { getEntityRecord } = select( 'core' );
		const { getBlockTypes } = select( 'core/blocks' );

		return {
			showInserterHelpPanel: isFeatureActive( 'showInserterHelpPanel' ),
			hasFixedToolbar: isFeatureActive( 'fixedToolbar' ),
			focusMode: isFeatureActive( 'focusMode' ),
			post: getEntityRecord( 'postType', postType, postId ),
			preferredStyleVariations: getPreference(
				'preferredStyleVariations'
			),
			hiddenBlockTypes: getPreference( 'hiddenBlockTypes' ),
			blockTypes: getBlockTypes(),
			__experimentalLocalAutosaveInterval: getPreference(
				'localAutosaveInterval'
			),
		};
	} ),
	withDispatch( ( dispatch ) => {
		const { updatePreferredStyleVariations } = dispatch( 'core/edit-post' );
		return {
			updatePreferredStyleVariations,
		};
	} ),
] )( Editor );<|MERGE_RESOLUTION|>--- conflicted
+++ resolved
@@ -129,17 +129,12 @@
 							>
 								<ErrorBoundary onError={ onError }>
 									<EditorInitialization postId={ postId } />
-<<<<<<< HEAD
 									<ThemeProvider>
 										<Layout />
 									</ThemeProvider>
-									<KeyboardShortcuts shortcuts={ preventEventDiscovery } />
-=======
-									<Layout />
 									<KeyboardShortcuts
 										shortcuts={ preventEventDiscovery }
 									/>
->>>>>>> c84784ff
 								</ErrorBoundary>
 								<PostLockedModal />
 							</EditorProvider>
