/**
 * External dependencies
 */
import { useRef } from 'react';
import { ScrollView, View } from 'react-native';

/**
 * WordPress dependencies
 */
import { compose, withPreferredColorScheme } from '@wordpress/compose';
import { withSelect, withDispatch } from '@wordpress/data';
import { withViewportMatch } from '@wordpress/viewport';
import { __ } from '@wordpress/i18n';
import { Inserter, BlockToolbar } from '@wordpress/block-editor';
import { Toolbar, ToolbarButton } from '@wordpress/components';
<<<<<<< HEAD
import { undo as undoIcon, redo as redoIcon } from '@wordpress/icons';
=======
import {
	keyboardClose,
	undo as undoIcon,
	redo as redoIcon,
} from '@wordpress/icons';
>>>>>>> 251bab45

/**
 * Internal dependencies
 */
import styles from './style.scss';

function HeaderToolbar( {
	hasFixedToolbar,
	hasRedo,
	hasUndo,
	redo,
	undo,
	showInserter,
	showKeyboardHideButton,
	getStylesFromColorScheme,
	onHideKeyboard,
} ) {
	const scrollViewRef = useRef( null );
	const scrollToStart = () => {
		scrollViewRef.current.scrollTo( { x: 0 } );
	};

	return (
		<View
			style={ getStylesFromColorScheme(
				styles.container,
				styles.containerDark
			) }
		>
			<ScrollView
				ref={ scrollViewRef }
				onContentSizeChange={ scrollToStart }
				horizontal={ true }
				showsHorizontalScrollIndicator={ false }
				keyboardShouldPersistTaps="always"
				alwaysBounceHorizontal={ false }
				contentContainerStyle={ styles.scrollableContent }
			>
				<Toolbar accessible={ false }>
					<Inserter disabled={ ! showInserter } />
					{ /* TODO: replace with EditorHistoryRedo and EditorHistoryUndo */ }
					<ToolbarButton
						title={ __( 'Undo' ) }
						icon={ undoIcon }
						isDisabled={ ! hasUndo }
						onClick={ undo }
						extraProps={ {
							hint: __( 'Double tap to undo last change' ),
						} }
					/>
					<ToolbarButton
						title={ __( 'Redo' ) }
						icon={ redoIcon }
						isDisabled={ ! hasRedo }
						onClick={ redo }
						extraProps={ {
							hint: __( 'Double tap to redo last change' ),
						} }
					/>
				</Toolbar>
				{ hasFixedToolbar && <BlockToolbar /> }
			</ScrollView>
			{ showKeyboardHideButton && (
				<Toolbar passedStyle={ styles.keyboardHideContainer }>
					<ToolbarButton
						title={ __( 'Hide keyboard' ) }
						icon={ keyboardClose }
						onClick={ onHideKeyboard }
						extraProps={ {
							hint: __( 'Tap to hide the keyboard' ),
						} }
					/>
				</Toolbar>
			) }
		</View>
	);
}

export default compose( [
	withSelect( ( select ) => ( {
		hasRedo: select( 'core/editor' ).hasEditorRedo(),
		hasUndo: select( 'core/editor' ).hasEditorUndo(),
		hasFixedToolbar: select( 'core/edit-post' ).isFeatureActive(
			'fixedToolbar'
		),
		// This setting (richEditingEnabled) should not live in the block editor's setting.
		showInserter:
			select( 'core/edit-post' ).getEditorMode() === 'visual' &&
			select( 'core/editor' ).getEditorSettings().richEditingEnabled,
		isTextModeEnabled:
			select( 'core/edit-post' ).getEditorMode() === 'text',
	} ) ),
	withDispatch( ( dispatch ) => {
		const { clearSelectedBlock } = dispatch( 'core/block-editor' );
		const { togglePostTitleSelection } = dispatch( 'core/editor' );

		return {
			redo: dispatch( 'core/editor' ).redo,
			undo: dispatch( 'core/editor' ).undo,
			onHideKeyboard() {
				clearSelectedBlock();
				togglePostTitleSelection( false );
			},
		};
	} ),
	withViewportMatch( { isLargeViewport: 'medium' } ),
	withPreferredColorScheme,
] )( HeaderToolbar );<|MERGE_RESOLUTION|>--- conflicted
+++ resolved
@@ -13,15 +13,11 @@
 import { __ } from '@wordpress/i18n';
 import { Inserter, BlockToolbar } from '@wordpress/block-editor';
 import { Toolbar, ToolbarButton } from '@wordpress/components';
-<<<<<<< HEAD
-import { undo as undoIcon, redo as redoIcon } from '@wordpress/icons';
-=======
 import {
 	keyboardClose,
 	undo as undoIcon,
 	redo as redoIcon,
 } from '@wordpress/icons';
->>>>>>> 251bab45
 
 /**
  * Internal dependencies
