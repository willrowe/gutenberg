/**
 * External dependencies
 */
<<<<<<< HEAD
import { I18nManager } from 'react-native';
=======
import 'react-native-get-random-values'; // This library works as a polyfill for the global crypto.getRandomValues which is needed by `uuid` version 7.0.0
import { AppRegistry, I18nManager } from 'react-native';

/**
 * WordPress dependencies
 */
import { Component } from '@wordpress/element';
import { setLocaleData } from '@wordpress/i18n';
>>>>>>> 0a75b3b1

/**
 * Internal dependencies
 */
import './globals';
import { getTranslation } from '../i18n-cache';
import initialHtml from './initial-html';
import setupApiFetch from './api-fetch-setup';
import correctTextFontWeight from './text-font-weight-correct';

const reactNativeSetup  = () => {
	// Disable warnings as they disrupt the user experience in dev mode
	// eslint-disable-next-line no-console
	console.disableYellowBox = true;

	I18nManager.forceRTL( false ); // Change to `true` to debug RTL layout easily.
};

const gutenbergSetup = () => {
	const wpData = require( '@wordpress/data' );

	// wp-data
	const userId = 1;
	const storageKey = 'WP_DATA_USER_' + userId;
	wpData.use( wpData.plugins.persistence, { storageKey } );

	setupApiFetch();

	const isHermes = () => global.HermesInternal !== null;
	// eslint-disable-next-line no-console
	console.log( 'Hermes is: ' + isHermes() );

	setupInitHooks();

	const initializeEditor = require( '@wordpress/edit-post' ).initializeEditor;
	initializeEditor( {
		id: 'gutenberg',
		initialHtml,
		initialHtmlModeEnabled: false,
		initialTitle: 'Welcome to Gutenberg!',
		postType: 'post'
	} );
};

const setupInitHooks = () => {
	const wpHooks = require( '@wordpress/hooks' );

	wpHooks.doAction( 'native.setup-init-hooks' );

	wpHooks.addAction( 'native.render', 'core/react-native-editor', ( props ) => {
		setupLocale( props.locale, props.translations );
	} );

	// Map native props to Editor props
	wpHooks.addFilter(  'native.block_editor_props', 'core/react-native-editor', ( {
		initialData,
		initialTitle,
		initialHtmlModeEnabled,
		postType,
	} ) => ( {
		initialHtml: initialData,
		initialHtmlModeEnabled,
		initialTitle,
		postType,
	} ) );
};

const setupLocale = ( locale, extraTranslations ) => {
	const setLocaleData = require( '@wordpress/i18n' ).setLocaleData;

	I18nManager.forceRTL( false ); // Change to `true` to debug RTL layout easily.

	let gutenbergTranslations = getTranslation( locale );
	if ( locale && ! gutenbergTranslations ) {
		// Try stripping out the regional
		locale = locale.replace( /[-_][A-Za-z]+$/, '' );
		gutenbergTranslations = getTranslation( locale );
	}
	const translations = Object.assign(
		{},
		gutenbergTranslations,
		extraTranslations
	);
	// eslint-disable-next-line no-console
	console.log( 'locale', locale, translations );
	// Only change the locale if it's supported by gutenberg
	if ( gutenbergTranslations || extraTranslations ) {
		setLocaleData( translations );
	}
};

<<<<<<< HEAD
reactNativeSetup();
gutenbergSetup();
=======
export class RootComponent extends Component {
	constructor( props ) {
		super( props );
		setupLocale( props.locale, props.translations );
		setupApiFetch();
		correctTextFontWeight();
		require( '@wordpress/edit-post' ).initializeEditor();

		const isHermes = () => global.HermesInternal !== null;
		// eslint-disable-next-line no-console
		console.log( 'Hermes is: ' + isHermes() );
	}

	render() {
		const { initialHtmlModeEnabled } = this.props;
		let initialData = this.props.initialData;
		let initialTitle = this.props.initialTitle;
		let postType = this.props.postType;

		if ( initialData === undefined && __DEV__ ) {
			initialData = initialHtml;
		}
		if ( initialTitle === undefined ) {
			initialTitle = 'Welcome to Gutenberg!';
		}
		if ( postType === undefined ) {
			postType = 'post';
		}
		const Editor = require( '@wordpress/edit-post' ).Editor;
		return (
			<Editor
				initialHtml={ initialData }
				initialHtmlModeEnabled={ initialHtmlModeEnabled }
				initialTitle={ initialTitle }
				postType={ postType }
			/>
		);
	}
}

export function registerApp() {
	// Disable warnings as they disrupt the user experience in dev mode
	// eslint-disable-next-line no-console
	console.disableYellowBox = true;

	gutenbergSetup();

	AppRegistry.registerComponent( 'gutenberg', () => RootComponent );
}
>>>>>>> 0a75b3b1
<|MERGE_RESOLUTION|>--- conflicted
+++ resolved
@@ -1,18 +1,13 @@
 /**
  * External dependencies
  */
-<<<<<<< HEAD
 import { I18nManager } from 'react-native';
-=======
 import 'react-native-get-random-values'; // This library works as a polyfill for the global crypto.getRandomValues which is needed by `uuid` version 7.0.0
-import { AppRegistry, I18nManager } from 'react-native';
 
 /**
  * WordPress dependencies
  */
-import { Component } from '@wordpress/element';
 import { setLocaleData } from '@wordpress/i18n';
->>>>>>> 0a75b3b1
 
 /**
  * Internal dependencies
@@ -21,7 +16,6 @@
 import { getTranslation } from '../i18n-cache';
 import initialHtml from './initial-html';
 import setupApiFetch from './api-fetch-setup';
-import correctTextFontWeight from './text-font-weight-correct';
 
 const reactNativeSetup  = () => {
 	// Disable warnings as they disrupt the user experience in dev mode
@@ -104,57 +98,5 @@
 	}
 };
 
-<<<<<<< HEAD
 reactNativeSetup();
-gutenbergSetup();
-=======
-export class RootComponent extends Component {
-	constructor( props ) {
-		super( props );
-		setupLocale( props.locale, props.translations );
-		setupApiFetch();
-		correctTextFontWeight();
-		require( '@wordpress/edit-post' ).initializeEditor();
-
-		const isHermes = () => global.HermesInternal !== null;
-		// eslint-disable-next-line no-console
-		console.log( 'Hermes is: ' + isHermes() );
-	}
-
-	render() {
-		const { initialHtmlModeEnabled } = this.props;
-		let initialData = this.props.initialData;
-		let initialTitle = this.props.initialTitle;
-		let postType = this.props.postType;
-
-		if ( initialData === undefined && __DEV__ ) {
-			initialData = initialHtml;
-		}
-		if ( initialTitle === undefined ) {
-			initialTitle = 'Welcome to Gutenberg!';
-		}
-		if ( postType === undefined ) {
-			postType = 'post';
-		}
-		const Editor = require( '@wordpress/edit-post' ).Editor;
-		return (
-			<Editor
-				initialHtml={ initialData }
-				initialHtmlModeEnabled={ initialHtmlModeEnabled }
-				initialTitle={ initialTitle }
-				postType={ postType }
-			/>
-		);
-	}
-}
-
-export function registerApp() {
-	// Disable warnings as they disrupt the user experience in dev mode
-	// eslint-disable-next-line no-console
-	console.disableYellowBox = true;
-
-	gutenbergSetup();
-
-	AppRegistry.registerComponent( 'gutenberg', () => RootComponent );
-}
->>>>>>> 0a75b3b1
+gutenbergSetup();