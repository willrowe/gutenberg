PODS:
  - boost-for-react-native (1.63.0)
  - BVLinearGradient (2.5.6):
    - React
  - DoubleConversion (1.1.6)
  - FBLazyVector (0.62.2)
  - FBReactNativeSpec (0.62.2):
    - Folly (= 2018.10.22.00)
    - RCTRequired (= 0.62.2)
    - RCTTypeSafety (= 0.62.2)
    - React-Core (= 0.62.2)
    - React-jsi (= 0.62.2)
    - ReactCommon/turbomodule/core (= 0.62.2)
  - Folly (2018.10.22.00):
    - boost-for-react-native
    - DoubleConversion
    - Folly/Default (= 2018.10.22.00)
    - glog
  - Folly/Default (2018.10.22.00):
    - boost-for-react-native
    - DoubleConversion
    - glog
  - glog (0.3.5)
  - Gutenberg (8.5.0):
<<<<<<< HEAD
    - React (= 0.62.2)
    - React-CoreModules (= 0.62.2)
    - React-RCTImage (= 0.62.2)
=======
    - React (= 0.61.5)
    - React-CoreModules (= 0.61.5)
    - React-RCTImage (= 0.61.5)
>>>>>>> 818d0458
    - RNTAztecView
  - RCTRequired (0.62.2)
  - RCTTypeSafety (0.62.2):
    - FBLazyVector (= 0.62.2)
    - Folly (= 2018.10.22.00)
    - RCTRequired (= 0.62.2)
    - React-Core (= 0.62.2)
  - React (0.62.2):
    - React-Core (= 0.62.2)
    - React-Core/DevSupport (= 0.62.2)
    - React-Core/RCTWebSocket (= 0.62.2)
    - React-RCTActionSheet (= 0.62.2)
    - React-RCTAnimation (= 0.62.2)
    - React-RCTBlob (= 0.62.2)
    - React-RCTImage (= 0.62.2)
    - React-RCTLinking (= 0.62.2)
    - React-RCTNetwork (= 0.62.2)
    - React-RCTSettings (= 0.62.2)
    - React-RCTText (= 0.62.2)
    - React-RCTVibration (= 0.62.2)
  - React-Core (0.62.2):
    - Folly (= 2018.10.22.00)
    - glog
    - React-Core/Default (= 0.62.2)
    - React-cxxreact (= 0.62.2)
    - React-jsi (= 0.62.2)
    - React-jsiexecutor (= 0.62.2)
    - Yoga
  - React-Core/CoreModulesHeaders (0.62.2):
    - Folly (= 2018.10.22.00)
    - glog
    - React-Core/Default
    - React-cxxreact (= 0.62.2)
    - React-jsi (= 0.62.2)
    - React-jsiexecutor (= 0.62.2)
    - Yoga
  - React-Core/Default (0.62.2):
    - Folly (= 2018.10.22.00)
    - glog
    - React-cxxreact (= 0.62.2)
    - React-jsi (= 0.62.2)
    - React-jsiexecutor (= 0.62.2)
    - Yoga
  - React-Core/DevSupport (0.62.2):
    - Folly (= 2018.10.22.00)
    - glog
    - React-Core/Default (= 0.62.2)
    - React-Core/RCTWebSocket (= 0.62.2)
    - React-cxxreact (= 0.62.2)
    - React-jsi (= 0.62.2)
    - React-jsiexecutor (= 0.62.2)
    - React-jsinspector (= 0.62.2)
    - Yoga
  - React-Core/RCTActionSheetHeaders (0.62.2):
    - Folly (= 2018.10.22.00)
    - glog
    - React-Core/Default
    - React-cxxreact (= 0.62.2)
    - React-jsi (= 0.62.2)
    - React-jsiexecutor (= 0.62.2)
    - Yoga
  - React-Core/RCTAnimationHeaders (0.62.2):
    - Folly (= 2018.10.22.00)
    - glog
    - React-Core/Default
    - React-cxxreact (= 0.62.2)
    - React-jsi (= 0.62.2)
    - React-jsiexecutor (= 0.62.2)
    - Yoga
  - React-Core/RCTBlobHeaders (0.62.2):
    - Folly (= 2018.10.22.00)
    - glog
    - React-Core/Default
    - React-cxxreact (= 0.62.2)
    - React-jsi (= 0.62.2)
    - React-jsiexecutor (= 0.62.2)
    - Yoga
  - React-Core/RCTImageHeaders (0.62.2):
    - Folly (= 2018.10.22.00)
    - glog
    - React-Core/Default
    - React-cxxreact (= 0.62.2)
    - React-jsi (= 0.62.2)
    - React-jsiexecutor (= 0.62.2)
    - Yoga
  - React-Core/RCTLinkingHeaders (0.62.2):
    - Folly (= 2018.10.22.00)
    - glog
    - React-Core/Default
    - React-cxxreact (= 0.62.2)
    - React-jsi (= 0.62.2)
    - React-jsiexecutor (= 0.62.2)
    - Yoga
  - React-Core/RCTNetworkHeaders (0.62.2):
    - Folly (= 2018.10.22.00)
    - glog
    - React-Core/Default
    - React-cxxreact (= 0.62.2)
    - React-jsi (= 0.62.2)
    - React-jsiexecutor (= 0.62.2)
    - Yoga
  - React-Core/RCTSettingsHeaders (0.62.2):
    - Folly (= 2018.10.22.00)
    - glog
    - React-Core/Default
    - React-cxxreact (= 0.62.2)
    - React-jsi (= 0.62.2)
    - React-jsiexecutor (= 0.62.2)
    - Yoga
  - React-Core/RCTTextHeaders (0.62.2):
    - Folly (= 2018.10.22.00)
    - glog
    - React-Core/Default
    - React-cxxreact (= 0.62.2)
    - React-jsi (= 0.62.2)
    - React-jsiexecutor (= 0.62.2)
    - Yoga
  - React-Core/RCTVibrationHeaders (0.62.2):
    - Folly (= 2018.10.22.00)
    - glog
    - React-Core/Default
    - React-cxxreact (= 0.62.2)
    - React-jsi (= 0.62.2)
    - React-jsiexecutor (= 0.62.2)
    - Yoga
  - React-Core/RCTWebSocket (0.62.2):
    - Folly (= 2018.10.22.00)
    - glog
    - React-Core/Default (= 0.62.2)
    - React-cxxreact (= 0.62.2)
    - React-jsi (= 0.62.2)
    - React-jsiexecutor (= 0.62.2)
    - Yoga
  - React-CoreModules (0.62.2):
    - FBReactNativeSpec (= 0.62.2)
    - Folly (= 2018.10.22.00)
    - RCTTypeSafety (= 0.62.2)
    - React-Core/CoreModulesHeaders (= 0.62.2)
    - React-RCTImage (= 0.62.2)
    - ReactCommon/turbomodule/core (= 0.62.2)
  - React-cxxreact (0.62.2):
    - boost-for-react-native (= 1.63.0)
    - DoubleConversion
    - Folly (= 2018.10.22.00)
    - glog
    - React-jsinspector (= 0.62.2)
  - React-jsi (0.62.2):
    - boost-for-react-native (= 1.63.0)
    - DoubleConversion
    - Folly (= 2018.10.22.00)
    - glog
    - React-jsi/Default (= 0.62.2)
  - React-jsi/Default (0.62.2):
    - boost-for-react-native (= 1.63.0)
    - DoubleConversion
    - Folly (= 2018.10.22.00)
    - glog
  - React-jsiexecutor (0.62.2):
    - DoubleConversion
    - Folly (= 2018.10.22.00)
    - glog
    - React-cxxreact (= 0.62.2)
    - React-jsi (= 0.62.2)
  - React-jsinspector (0.62.2)
  - react-native-blur (0.8.0):
    - React
  - react-native-get-random-values (1.4.0):
    - React
  - react-native-keyboard-aware-scroll-view (0.8.8):
    - React
  - react-native-safe-area (0.5.1):
    - React
  - react-native-slider (2.0.7):
    - React
  - react-native-video (5.0.2):
    - React
    - react-native-video/Video (= 5.0.2)
  - react-native-video/Video (5.0.2):
    - React
  - React-RCTActionSheet (0.62.2):
    - React-Core/RCTActionSheetHeaders (= 0.62.2)
  - React-RCTAnimation (0.62.2):
    - FBReactNativeSpec (= 0.62.2)
    - Folly (= 2018.10.22.00)
    - RCTTypeSafety (= 0.62.2)
    - React-Core/RCTAnimationHeaders (= 0.62.2)
    - ReactCommon/turbomodule/core (= 0.62.2)
  - React-RCTBlob (0.62.2):
    - FBReactNativeSpec (= 0.62.2)
    - Folly (= 2018.10.22.00)
    - React-Core/RCTBlobHeaders (= 0.62.2)
    - React-Core/RCTWebSocket (= 0.62.2)
    - React-jsi (= 0.62.2)
    - React-RCTNetwork (= 0.62.2)
    - ReactCommon/turbomodule/core (= 0.62.2)
  - React-RCTImage (0.62.2):
    - FBReactNativeSpec (= 0.62.2)
    - Folly (= 2018.10.22.00)
    - RCTTypeSafety (= 0.62.2)
    - React-Core/RCTImageHeaders (= 0.62.2)
    - React-RCTNetwork (= 0.62.2)
    - ReactCommon/turbomodule/core (= 0.62.2)
  - React-RCTLinking (0.62.2):
    - FBReactNativeSpec (= 0.62.2)
    - React-Core/RCTLinkingHeaders (= 0.62.2)
    - ReactCommon/turbomodule/core (= 0.62.2)
  - React-RCTNetwork (0.62.2):
    - FBReactNativeSpec (= 0.62.2)
    - Folly (= 2018.10.22.00)
    - RCTTypeSafety (= 0.62.2)
    - React-Core/RCTNetworkHeaders (= 0.62.2)
    - ReactCommon/turbomodule/core (= 0.62.2)
  - React-RCTSettings (0.62.2):
    - FBReactNativeSpec (= 0.62.2)
    - Folly (= 2018.10.22.00)
    - RCTTypeSafety (= 0.62.2)
    - React-Core/RCTSettingsHeaders (= 0.62.2)
    - ReactCommon/turbomodule/core (= 0.62.2)
  - React-RCTText (0.62.2):
    - React-Core/RCTTextHeaders (= 0.62.2)
  - React-RCTVibration (0.62.2):
    - FBReactNativeSpec (= 0.62.2)
    - Folly (= 2018.10.22.00)
    - React-Core/RCTVibrationHeaders (= 0.62.2)
    - ReactCommon/turbomodule/core (= 0.62.2)
  - ReactCommon/callinvoker (0.62.2):
    - DoubleConversion
    - Folly (= 2018.10.22.00)
    - glog
    - React-cxxreact (= 0.62.2)
  - ReactCommon/turbomodule/core (0.62.2):
    - DoubleConversion
    - Folly (= 2018.10.22.00)
    - glog
    - React-Core (= 0.62.2)
    - React-cxxreact (= 0.62.2)
    - React-jsi (= 0.62.2)
    - ReactCommon/callinvoker (= 0.62.2)
  - ReactNativeDarkMode (0.0.10):
    - React
  - RNSVG (9.13.6-gb):
    - React
  - RNTAztecView (0.2.0):
    - React-Core
    - WordPress-Aztec-iOS (~> 1.19.3)
  - WordPress-Aztec-iOS (1.19.3)
  - Yoga (1.14.0)

DEPENDENCIES:
  - BVLinearGradient (from `../../../node_modules/react-native-linear-gradient`)
  - DoubleConversion (from `../../../node_modules/react-native/third-party-podspecs/DoubleConversion.podspec`)
  - FBLazyVector (from `../../../node_modules/react-native/Libraries/FBLazyVector`)
  - FBReactNativeSpec (from `../../../node_modules/react-native/Libraries/FBReactNativeSpec`)
  - Folly (from `../../../node_modules/react-native/third-party-podspecs/Folly.podspec`)
  - glog (from `../../../node_modules/react-native/third-party-podspecs/glog.podspec`)
  - Gutenberg (from `../../react-native-bridge/Gutenberg.podspec`)
  - RCTRequired (from `../../../node_modules/react-native/Libraries/RCTRequired`)
  - RCTTypeSafety (from `../../../node_modules/react-native/Libraries/TypeSafety`)
  - React (from `../../../node_modules/react-native/`)
  - React-Core (from `../../../node_modules/react-native/`)
  - React-Core/DevSupport (from `../../../node_modules/react-native/`)
  - React-Core/RCTWebSocket (from `../../../node_modules/react-native/`)
  - React-CoreModules (from `../../../node_modules/react-native/React/CoreModules`)
  - React-cxxreact (from `../../../node_modules/react-native/ReactCommon/cxxreact`)
  - React-jsi (from `../../../node_modules/react-native/ReactCommon/jsi`)
  - React-jsiexecutor (from `../../../node_modules/react-native/ReactCommon/jsiexecutor`)
  - React-jsinspector (from `../../../node_modules/react-native/ReactCommon/jsinspector`)
  - "react-native-blur (from `../../../node_modules/@react-native-community/blur`)"
  - react-native-get-random-values (from `../../../node_modules/react-native-get-random-values`)
  - react-native-keyboard-aware-scroll-view (from `../../../node_modules/react-native-keyboard-aware-scroll-view`)
  - react-native-safe-area (from `../../../node_modules/react-native-safe-area`)
  - "react-native-slider (from `../../../node_modules/@react-native-community/slider`)"
  - react-native-video (from `../../../node_modules/react-native-video`)
  - React-RCTActionSheet (from `../../../node_modules/react-native/Libraries/ActionSheetIOS`)
  - React-RCTAnimation (from `../../../node_modules/react-native/Libraries/NativeAnimation`)
  - React-RCTBlob (from `../../../node_modules/react-native/Libraries/Blob`)
  - React-RCTImage (from `../../../node_modules/react-native/Libraries/Image`)
  - React-RCTLinking (from `../../../node_modules/react-native/Libraries/LinkingIOS`)
  - React-RCTNetwork (from `../../../node_modules/react-native/Libraries/Network`)
  - React-RCTSettings (from `../../../node_modules/react-native/Libraries/Settings`)
  - React-RCTText (from `../../../node_modules/react-native/Libraries/Text`)
  - React-RCTVibration (from `../../../node_modules/react-native/Libraries/Vibration`)
  - ReactCommon/callinvoker (from `../../../node_modules/react-native/ReactCommon`)
  - ReactCommon/turbomodule/core (from `../../../node_modules/react-native/ReactCommon`)
  - ReactNativeDarkMode (from `../../../node_modules/react-native-dark-mode`)
  - RNSVG (from `../../../node_modules/react-native-svg`)
  - RNTAztecView (from `../../react-native-aztec/RNTAztecView.podspec`)
  - Yoga (from `../../../node_modules/react-native/ReactCommon/yoga`)

SPEC REPOS:
  trunk:
    - boost-for-react-native
    - WordPress-Aztec-iOS

EXTERNAL SOURCES:
  BVLinearGradient:
    :path: "../../../node_modules/react-native-linear-gradient"
  DoubleConversion:
    :podspec: "../../../node_modules/react-native/third-party-podspecs/DoubleConversion.podspec"
  FBLazyVector:
    :path: "../../../node_modules/react-native/Libraries/FBLazyVector"
  FBReactNativeSpec:
    :path: "../../../node_modules/react-native/Libraries/FBReactNativeSpec"
  Folly:
    :podspec: "../../../node_modules/react-native/third-party-podspecs/Folly.podspec"
  glog:
    :podspec: "../../../node_modules/react-native/third-party-podspecs/glog.podspec"
  Gutenberg:
    :path: "../../react-native-bridge/Gutenberg.podspec"
  RCTRequired:
    :path: "../../../node_modules/react-native/Libraries/RCTRequired"
  RCTTypeSafety:
    :path: "../../../node_modules/react-native/Libraries/TypeSafety"
  React:
    :path: "../../../node_modules/react-native/"
  React-Core:
    :path: "../../../node_modules/react-native/"
  React-CoreModules:
    :path: "../../../node_modules/react-native/React/CoreModules"
  React-cxxreact:
    :path: "../../../node_modules/react-native/ReactCommon/cxxreact"
  React-jsi:
    :path: "../../../node_modules/react-native/ReactCommon/jsi"
  React-jsiexecutor:
    :path: "../../../node_modules/react-native/ReactCommon/jsiexecutor"
  React-jsinspector:
    :path: "../../../node_modules/react-native/ReactCommon/jsinspector"
  react-native-blur:
    :path: "../../../node_modules/@react-native-community/blur"
  react-native-get-random-values:
    :path: "../../../node_modules/react-native-get-random-values"
  react-native-keyboard-aware-scroll-view:
    :path: "../../../node_modules/react-native-keyboard-aware-scroll-view"
  react-native-safe-area:
    :path: "../../../node_modules/react-native-safe-area"
  react-native-slider:
    :path: "../../../node_modules/@react-native-community/slider"
  react-native-video:
    :path: "../../../node_modules/react-native-video"
  React-RCTActionSheet:
    :path: "../../../node_modules/react-native/Libraries/ActionSheetIOS"
  React-RCTAnimation:
    :path: "../../../node_modules/react-native/Libraries/NativeAnimation"
  React-RCTBlob:
    :path: "../../../node_modules/react-native/Libraries/Blob"
  React-RCTImage:
    :path: "../../../node_modules/react-native/Libraries/Image"
  React-RCTLinking:
    :path: "../../../node_modules/react-native/Libraries/LinkingIOS"
  React-RCTNetwork:
    :path: "../../../node_modules/react-native/Libraries/Network"
  React-RCTSettings:
    :path: "../../../node_modules/react-native/Libraries/Settings"
  React-RCTText:
    :path: "../../../node_modules/react-native/Libraries/Text"
  React-RCTVibration:
    :path: "../../../node_modules/react-native/Libraries/Vibration"
  ReactCommon:
    :path: "../../../node_modules/react-native/ReactCommon"
  ReactNativeDarkMode:
    :path: "../../../node_modules/react-native-dark-mode"
  RNSVG:
    :path: "../../../node_modules/react-native-svg"
  RNTAztecView:
    :path: "../../react-native-aztec/RNTAztecView.podspec"
  Yoga:
    :path: "../../../node_modules/react-native/ReactCommon/yoga"

SPEC CHECKSUMS:
  boost-for-react-native: 39c7adb57c4e60d6c5479dd8623128eb5b3f0f2c
  BVLinearGradient: 60a475b2edfe7707deda00278cb8ce9bfe70e669
  DoubleConversion: 5805e889d232975c086db112ece9ed034df7a0b2
  FBLazyVector: 4aab18c93cd9546e4bfed752b4084585eca8b245
  FBReactNativeSpec: 5465d51ccfeecb7faa12f9ae0024f2044ce4044e
  Folly: 30e7936e1c45c08d884aa59369ed951a8e68cf51
  glog: 1f3da668190260b06b429bb211bfbee5cd790c28
<<<<<<< HEAD
  Gutenberg: 943351f951c21e11d0e14af2deaf621c1e03548f
  RCTRequired: cec6a34b3ac8a9915c37e7e4ad3aa74726ce4035
  RCTTypeSafety: 93006131180074cffa227a1075802c89a49dd4ce
  React: 29a8b1a02bd764fb7644ef04019270849b9a7ac3
  React-Core: b12bffb3f567fdf99510acb716ef1abd426e0e05
  React-CoreModules: 4a9b87bbe669d6c3173c0132c3328e3b000783d0
  React-cxxreact: e65f9c2ba0ac5be946f53548c1aaaee5873a8103
  React-jsi: b6dc94a6a12ff98e8877287a0b7620d365201161
  React-jsiexecutor: 1540d1c01bb493ae3124ed83351b1b6a155db7da
  React-jsinspector: 512e560d0e985d0e8c479a54a4e5c147a9c83493
=======
  Gutenberg: c5583ab0c80c08e17e40c27ae2ec14a244acf8f5
  RCTRequired: b153add4da6e7dbc44aebf93f3cf4fcae392ddf1
  RCTTypeSafety: 9aa1b91d7f9310fc6eadc3cf95126ffe818af320
  React: b6a59ef847b2b40bb6e0180a97d0ca716969ac78
  React-Core: 688b451f7d616cc1134ac95295b593d1b5158a04
  React-CoreModules: d04f8494c1a328b69ec11db9d1137d667f916dcb
  React-cxxreact: d0f7bcafa196ae410e5300736b424455e7fb7ba7
  React-jsi: cb2cd74d7ccf4cffb071a46833613edc79cdf8f7
  React-jsiexecutor: d5525f9ed5f782fdbacb64b9b01a43a9323d2386
  React-jsinspector: fa0ecc501688c3c4c34f28834a76302233e29dc0
>>>>>>> 818d0458
  react-native-blur: cad4d93b364f91e7b7931b3fa935455487e5c33c
  react-native-get-random-values: 8940331a943a46c165d3ed05802c09c392f8dd46
  react-native-keyboard-aware-scroll-view: ffa9152671fec9a571197ed2d02e0fcb90206e60
  react-native-safe-area: e8230b0017d76c00de6b01e2412dcf86b127c6a3
  react-native-slider: f81b89fa0c1f9a65742d33f889a194ca6653a985
  react-native-video: d01ed7ff1e38fa7dcc6c15c94cf505e661b7bfd0
  React-RCTActionSheet: f41ea8a811aac770e0cc6e0ad6b270c644ea8b7c
  React-RCTAnimation: 49ab98b1c1ff4445148b72a3d61554138565bad0
  React-RCTBlob: a332773f0ebc413a0ce85942a55b064471587a71
  React-RCTImage: e70be9b9c74fe4e42d0005f42cace7981c994ac3
  React-RCTLinking: c1b9739a88d56ecbec23b7f63650e44672ab2ad2
  React-RCTNetwork: 73138b6f45e5a2768ad93f3d57873c2a18d14b44
  React-RCTSettings: 6e3738a87e21b39a8cb08d627e68c44acf1e325a
  React-RCTText: fae545b10cfdb3d247c36c56f61a94cfd6dba41d
  React-RCTVibration: 4356114dbcba4ce66991096e51a66e61eda51256
  ReactCommon: ed4e11d27609d571e7eee8b65548efc191116eb3
  ReactNativeDarkMode: f61376360c5d983907e5c316e8e1c853a8c2f348
  RNSVG: 68a534a5db06dcbdaebfd5079349191598caef7b
<<<<<<< HEAD
  RNTAztecView: c19a1177301a21977389629351f2348adf53f546
  WordPress-Aztec-iOS: d01bf0c5e150ae6a046f06ba63b7cc2762061c0b
  Yoga: 3ebccbdd559724312790e7742142d062476b698e

PODFILE CHECKSUM: 1ccbdd7ce7bc4579496c2ae0e32d4d90b78127c4
=======
  RNTAztecView: 30c445fb62fc5b2f43adf14bf30ce2888e7a4746
  WordPress-Aztec-iOS: b7ac8b30f746992e85d9668453ac87c2cdcecf4f
  Yoga: f2a7cd4280bfe2cca5a7aed98ba0eb3d1310f18b

PODFILE CHECKSUM: b703f82e1c828f8c6c834418ae8356b9022ba86d
>>>>>>> 818d0458

COCOAPODS: 1.8.4<|MERGE_RESOLUTION|>--- conflicted
+++ resolved
@@ -21,16 +21,10 @@
     - DoubleConversion
     - glog
   - glog (0.3.5)
-  - Gutenberg (8.5.0):
-<<<<<<< HEAD
+  - Gutenberg (8.5.1):
     - React (= 0.62.2)
     - React-CoreModules (= 0.62.2)
     - React-RCTImage (= 0.62.2)
-=======
-    - React (= 0.61.5)
-    - React-CoreModules (= 0.61.5)
-    - React-RCTImage (= 0.61.5)
->>>>>>> 818d0458
     - RNTAztecView
   - RCTRequired (0.62.2)
   - RCTTypeSafety (0.62.2):
@@ -269,8 +263,6 @@
     - React-cxxreact (= 0.62.2)
     - React-jsi (= 0.62.2)
     - ReactCommon/callinvoker (= 0.62.2)
-  - ReactNativeDarkMode (0.0.10):
-    - React
   - RNSVG (9.13.6-gb):
     - React
   - RNTAztecView (0.2.0):
@@ -303,7 +295,7 @@
   - react-native-keyboard-aware-scroll-view (from `../../../node_modules/react-native-keyboard-aware-scroll-view`)
   - react-native-safe-area (from `../../../node_modules/react-native-safe-area`)
   - "react-native-slider (from `../../../node_modules/@react-native-community/slider`)"
-  - react-native-video (from `../../../node_modules/react-native-video`)
+  - react-native-video (from `../node_modules/react-native-video`)
   - React-RCTActionSheet (from `../../../node_modules/react-native/Libraries/ActionSheetIOS`)
   - React-RCTAnimation (from `../../../node_modules/react-native/Libraries/NativeAnimation`)
   - React-RCTBlob (from `../../../node_modules/react-native/Libraries/Blob`)
@@ -315,8 +307,7 @@
   - React-RCTVibration (from `../../../node_modules/react-native/Libraries/Vibration`)
   - ReactCommon/callinvoker (from `../../../node_modules/react-native/ReactCommon`)
   - ReactCommon/turbomodule/core (from `../../../node_modules/react-native/ReactCommon`)
-  - ReactNativeDarkMode (from `../../../node_modules/react-native-dark-mode`)
-  - RNSVG (from `../../../node_modules/react-native-svg`)
+  - RNSVG (from `../node_modules/react-native-svg`)
   - RNTAztecView (from `../../react-native-aztec/RNTAztecView.podspec`)
   - Yoga (from `../../../node_modules/react-native/ReactCommon/yoga`)
 
@@ -369,7 +360,7 @@
   react-native-slider:
     :path: "../../../node_modules/@react-native-community/slider"
   react-native-video:
-    :path: "../../../node_modules/react-native-video"
+    :path: "../node_modules/react-native-video"
   React-RCTActionSheet:
     :path: "../../../node_modules/react-native/Libraries/ActionSheetIOS"
   React-RCTAnimation:
@@ -390,10 +381,8 @@
     :path: "../../../node_modules/react-native/Libraries/Vibration"
   ReactCommon:
     :path: "../../../node_modules/react-native/ReactCommon"
-  ReactNativeDarkMode:
-    :path: "../../../node_modules/react-native-dark-mode"
   RNSVG:
-    :path: "../../../node_modules/react-native-svg"
+    :path: "../node_modules/react-native-svg"
   RNTAztecView:
     :path: "../../react-native-aztec/RNTAztecView.podspec"
   Yoga:
@@ -407,8 +396,7 @@
   FBReactNativeSpec: 5465d51ccfeecb7faa12f9ae0024f2044ce4044e
   Folly: 30e7936e1c45c08d884aa59369ed951a8e68cf51
   glog: 1f3da668190260b06b429bb211bfbee5cd790c28
-<<<<<<< HEAD
-  Gutenberg: 943351f951c21e11d0e14af2deaf621c1e03548f
+  Gutenberg: 30f2d9c5b03132cb84055615f2d790a3bca8c223
   RCTRequired: cec6a34b3ac8a9915c37e7e4ad3aa74726ce4035
   RCTTypeSafety: 93006131180074cffa227a1075802c89a49dd4ce
   React: 29a8b1a02bd764fb7644ef04019270849b9a7ac3
@@ -418,18 +406,6 @@
   React-jsi: b6dc94a6a12ff98e8877287a0b7620d365201161
   React-jsiexecutor: 1540d1c01bb493ae3124ed83351b1b6a155db7da
   React-jsinspector: 512e560d0e985d0e8c479a54a4e5c147a9c83493
-=======
-  Gutenberg: c5583ab0c80c08e17e40c27ae2ec14a244acf8f5
-  RCTRequired: b153add4da6e7dbc44aebf93f3cf4fcae392ddf1
-  RCTTypeSafety: 9aa1b91d7f9310fc6eadc3cf95126ffe818af320
-  React: b6a59ef847b2b40bb6e0180a97d0ca716969ac78
-  React-Core: 688b451f7d616cc1134ac95295b593d1b5158a04
-  React-CoreModules: d04f8494c1a328b69ec11db9d1137d667f916dcb
-  React-cxxreact: d0f7bcafa196ae410e5300736b424455e7fb7ba7
-  React-jsi: cb2cd74d7ccf4cffb071a46833613edc79cdf8f7
-  React-jsiexecutor: d5525f9ed5f782fdbacb64b9b01a43a9323d2386
-  React-jsinspector: fa0ecc501688c3c4c34f28834a76302233e29dc0
->>>>>>> 818d0458
   react-native-blur: cad4d93b364f91e7b7931b3fa935455487e5c33c
   react-native-get-random-values: 8940331a943a46c165d3ed05802c09c392f8dd46
   react-native-keyboard-aware-scroll-view: ffa9152671fec9a571197ed2d02e0fcb90206e60
@@ -446,20 +422,11 @@
   React-RCTText: fae545b10cfdb3d247c36c56f61a94cfd6dba41d
   React-RCTVibration: 4356114dbcba4ce66991096e51a66e61eda51256
   ReactCommon: ed4e11d27609d571e7eee8b65548efc191116eb3
-  ReactNativeDarkMode: f61376360c5d983907e5c316e8e1c853a8c2f348
   RNSVG: 68a534a5db06dcbdaebfd5079349191598caef7b
-<<<<<<< HEAD
-  RNTAztecView: c19a1177301a21977389629351f2348adf53f546
-  WordPress-Aztec-iOS: d01bf0c5e150ae6a046f06ba63b7cc2762061c0b
-  Yoga: 3ebccbdd559724312790e7742142d062476b698e
-
-PODFILE CHECKSUM: 1ccbdd7ce7bc4579496c2ae0e32d4d90b78127c4
-=======
   RNTAztecView: 30c445fb62fc5b2f43adf14bf30ce2888e7a4746
   WordPress-Aztec-iOS: b7ac8b30f746992e85d9668453ac87c2cdcecf4f
-  Yoga: f2a7cd4280bfe2cca5a7aed98ba0eb3d1310f18b
-
-PODFILE CHECKSUM: b703f82e1c828f8c6c834418ae8356b9022ba86d
->>>>>>> 818d0458
+  Yoga: 3ebccbdd559724312790e7742142d062476b698e
+
+PODFILE CHECKSUM: 1a42534718a23c97a81ee1b190885a0438d258bc
 
 COCOAPODS: 1.8.4