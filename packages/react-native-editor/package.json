{
  "name": "@wordpress/react-native-editor",
  "version": "1.27.1",
  "description": "Mobile WordPress gutenberg editor.",
  "author": "The WordPress Contributors",
  "license": "GPL-2.0-or-later",
  "keywords": [
    "wordpress",
    "react-native"
  ],
  "private": true,
  "config": {
    "jsfiles": "./*.js src/*.js src/**/*.js src/**/**/*.js",
    "scssfiles": "src/*.scss src/**/*.scss"
  },
  "homepage": "https://github.com/WordPress/gutenberg/tree/master/packages/react-native-editor/README.md",
  "repository": {
    "type": "git",
    "url": "https://github.com/WordPress/gutenberg.git",
    "directory": "packages/react-native-editor"
  },
  "bugs": {
    "url": "https://github.com/WordPress/gutenberg/issues"
  },
  "engines": {
    "node": ">=10",
    "npm": ">=6.9"
  },
  "dependencies": {
    "@babel/runtime": "^7.9.2",
    "@react-native-community/slider": "git+https://github.com/wordpress-mobile/react-native-slider.git#5ad284d92b8d886e366445bf215be741ed53ddc6",
    "@wordpress/api-fetch": "file:../api-fetch",
    "@wordpress/block-editor": "file:../block-editor",
    "@wordpress/block-library": "file:../block-library",
    "@wordpress/blocks": "file:../blocks",
    "@wordpress/components": "file:../components",
    "@wordpress/data": "file:../data",
    "@wordpress/edit-post": "file:../edit-post",
    "@wordpress/element": "file:../element",
    "@wordpress/i18n": "file:../i18n",
    "@wordpress/react-native-aztec": "file:../react-native-aztec",
    "@wordpress/react-native-bridge": "file:../react-native-bridge",
    "fast-average-color": "^4.3.0",
    "jed": "^1.1.1",
    "jsc-android": "^241213.1.0",
    "jsdom-jscore-rn": "git+https://github.com/iamcco/jsdom-jscore-rn.git#a562f3d57c27c13e5bfc8cf82d496e69a3ba2800",
    "metro-react-native-babel-preset": "0.57.0",
    "metro-react-native-babel-transformer": "0.56.0",
    "node-fetch": "^2.3.0",
<<<<<<< HEAD
    "patch-package": "^6.2.0",
    "postinstall-prepare": "^1.0.1",
=======
    "node-libs-react-native": "^1.0.2",
>>>>>>> 3f7707cc
    "react-native": "0.61.5",
    "react-native-dark-mode": "git+https://github.com/wordpress-mobile/react-native-dark-mode.git#f09bf1480e7b34536413ab3300f29e4375edb2c6",
    "react-native-get-random-values": "^1.4.0",
    "react-native-hr": "git+https://github.com/Riglerr/react-native-hr.git#2d01a5cf77212d100e8b99e0310cce5234f977b3",
    "react-native-hsv-color-picker": "git+https://github.com/wordpress-mobile/react-native-hsv-color-picker",
    "react-native-keyboard-aware-scroll-view": "git+https://github.com/wordpress-mobile/react-native-keyboard-aware-scroll-view.git#gb-v0.8.8",
    "react-native-linear-gradient": "git+https://github.com/wordpress-mobile/react-native-linear-gradient.git#52bf43077171cff8714ce3e0155f3ebb7f55bc37",
    "react-native-modal": "^6.5.0",
    "react-native-safe-area": "^0.5.0",
    "react-native-sass-transformer": "^1.1.1",
    "react-native-svg": "git+https://github.com/wordpress-mobile/react-native-svg.git#a628e92990a2404e30a0086f168bd2b5b7b4ce96",
    "react-native-url-polyfill": "^1.1.2",
<<<<<<< HEAD
    "react-native-video": "git+https://github.com/wordpress-mobile/react-native-video.git#1b964b107863351ed744fc104d7952bbec3e2d4f",
    "wd": "^1.11.1"
=======
    "react-native-video": "git+https://github.com/wordpress-mobile/react-native-video.git#6cdaddd9c81ebe2da5b28412d389cc105e156948"
>>>>>>> 3f7707cc
  },
  "publishConfig": {
    "access": "public"
  },
  "scripts": {
    "start": "react-native start",
    "start:reset": "npm run clean:runtime && npm run start -- --reset-cache",
    "start:debug": "node --inspect-brk node_modules/.bin/react-native start",
    "patch-metro-no-file-watch": "cp ../../node_modules/metro/src/node-haste/DependencyGraph.js ./ && cp DependencyGraph.js.patched ../../node_modules/metro/src/node-haste/DependencyGraph.js",
    "un-patch-metro-no-file-watch": "mv ./DependencyGraph.js ../../node_modules/metro/src/node-haste/DependencyGraph.js",
    "prebundle": "npm run i18n-cache:force",
    "prebundle:android": "npm run patch-metro-no-file-watch",
    "postbundle:android": "npm run un-patch-metro-no-file-watch",
    "bundle": "npm run bundle:android && npm run bundle:ios && npm run genstrings",
    "bundle:android": "mkdir -p bundle/android && react-native bundle --platform android --dev false --entry-file index.js --assets-dest bundle/android --bundle-output bundle/android/App.js --sourcemap-output bundle/android/App.js.map",
    "bundle:ios": "mkdir -p bundle/ios && react-native bundle --platform ios --dev false --entry-file index.js --assets-dest bundle/ios --bundle-output bundle/ios/App.js --sourcemap-output bundle/ios/App.js.map",
    "i18n-cache": "node i18n-cache/index.js",
    "i18n-cache:force": "cross-env REFRESH_I18N_CACHE=1 node i18n-cache/index.js",
    "postinstall": "npm run i18n-cache",
    "install:wpcli": "(test -x bin/wp-cli.phar || curl -Ls https://raw.githubusercontent.com/wp-cli/builds/gh-pages/phar/wp-cli.phar -o bin/wp-cli.phar && chmod +x bin/wp-cli.phar) && bin/wp-cli.phar --info",
    "prewp": "npm run install:wpcli",
    "wp": "php -d memory_limit=512M bin/wp-cli.phar",
    "makepot:android": "test -f gutenberg.pot && npm run wp i18n make-pot ./gutenberg/packages --include=*.native.js,*.android.js --exclude=test/* --subtract=./gutenberg.pot --ignore-domain gutenberg-android.pot",
    "makepot:ios": "test -f gutenberg.pot && npm run wp i18n make-pot ./gutenberg/packages --include=*.native.js,*.ios.js --exclude=test/* --subtract=./gutenberg.pot --ignore-domain gutenberg-ios.pot",
    "premakepot:gutenberg": "npm run clean:gutenberg && npm run build:gutenberg",
    "makepot:gutenberg": "npm run wp i18n make-pot ./gutenberg/build --ignore-domain gutenberg.pot",
    "postmakepot:gutenberg": "npm run clean:gutenberg",
    "pregenstrings": "test -f gutenberg.pot || npm run makepot:gutenberg",
    "genstrings": "npm run genstrings:android && npm run genstrings:ios",
    "genstrings:android": "npm run makepot:android && ./bin/po2android.js gutenberg-android.pot bundle/android/strings.xml",
    "genstrings:ios": "npm run makepot:ios && ./bin/po2swift.js gutenberg-ios.pot bundle/ios/GutenbergNativeTranslations.swift",
    "android": "react-native run-android",
    "prewpandroid": "rm -Rf $TMPDIR/gbmobile-wpandroidfakernroot && mkdir $TMPDIR/gbmobile-wpandroidfakernroot && ln -s $(cd \"$(dirname \"../../../../../\")\"; pwd) $TMPDIR/gbmobile-wpandroidfakernroot/android",
    "wpandroid": "npm run android -- --root $TMPDIR/gbmobile-wpandroidfakernroot --variant wasabiDebug --appIdSuffix beta --appFolder WordPress --main-activity=ui.WPLaunchActivity",
    "preios": "cd ios && (bundle check --path=vendor/bundle > /dev/null || bundle install) && bundle exec pod install --repo-update",
    "preios:carthage": "cd ../react-native-aztec && npm run install-aztec-ios",
    "preios:carthage:update": "cd ../react-native-aztec && npm run update-aztec-ios",
    "preios:xcode10": "cd ../../node_modules/react-native && ./scripts/ios-install-third-party.sh && cd third-party/glog-0.3.5 && [ -f libglog.pc ] || ../../scripts/ios-configure-glog.sh",
    "ios": "react-native run-ios",
    "test": "cross-env NODE_ENV=test jest --verbose --config ../../test/native/jest.config.js",
    "test:debug": "cross-env NODE_ENV=test node --inspect-brk jest --runInBand --verbose --config ../../test/native/jest.config.js",
    "device-tests": "cross-env NODE_ENV=test jest --no-cache --maxWorkers=3 --reporters=default --reporters=jest-junit --verbose --config ../../test/native/jest_ui.config.js",
    "device-tests:local": "cross-env NODE_ENV=test jest --runInBand --reporters=default --reporters=jest-junit --detectOpenHandles --verbose --config ../../test/native/jest_ui.config.js",
    "device-tests:debug": "cross-env NODE_ENV=test node $NODE_DEBUG_OPTION --inspect-brk node_modules/jest/bin/jest --runInBand --reporters=default --reporters=jest-junit --detectOpenHandles --verbose --config ../../test/native/jest_ui.config.js",
    "test:e2e": "npm run test:e2e:android && npm run test:e2e:ios",
    "test:e2e:android": "TEST_RN_PLATFORM=android npm run device-tests",
    "test:e2e:android:debug": "TEST_RN_PLATFORM=android npm run device-tests:debug",
    "test:e2e:ios": "TEST_RN_PLATFORM=ios npm run device-tests",
    "test:e2e:android:local": "npm run test:e2e:build-app:android && npm run test:e2e:install-app:android && TEST_RN_PLATFORM=android npm run device-tests:local",
    "test:e2e:android:local:debug": "npm run test:e2e:build-app:android && npm run test:e2e:install-app:android && npm run test:e2e:android:debug",
    "test:e2e:ios:local": "npm run test:e2e:build-app:ios && TEST_RN_PLATFORM=ios npm run device-tests:local",
    "test:e2e:bundle:android": "mkdir -p android/app/src/main/assets && react-native bundle --reset-cache --platform android --dev false --minify false --entry-file index.js --bundle-output android/app/src/main/assets/index.android.bundle --assets-dest android/app/src/main/res",
    "test:e2e:build-app:android": "npm run test:e2e:bundle:android && cd android && ./gradlew clean && ./gradlew assembleDebug",
    "test:e2e:install-app:android": "cd android && ./gradlew installDebug",
    "test:e2e:bundle:ios": "react-native bundle --reset-cache --platform=ios --dev=false --minify false --entry-file=index.js --bundle-output=./ios/build/gutenberg/Build/Products/Release-iphonesimulator/GutenbergDemo.app/main.jsbundle --assets-dest=./ios/build/gutenberg/Build/Products/Release-iphonesimulator/GutenbergDemo.app",
    "test:e2e:build-app:ios": "npm run ios --configuration Release --no-packager",
    "build:gutenberg": "cd gutenberg && npm ci && npm run build",
    "clean": "npm run clean:build-artifacts; npm run clean:aztec; npm run cache clean; npm run clean:haste; npm run clean:jest; npm run clean:metro; npm run clean:react; npm run clean:watchman; npm run clean:node; npm run clean:pot",
    "clean:runtime": "npm run clean:haste; npm run clean:react; npm run clean:metro; npm run clean:jest; npm run clean:watchman; npm run clean:babel-cache",
    "clean:build-artifacts": "rm -rf ./ios/build && rm -rf ./ios/Pods",
    "clean:aztec": "cd ../react-native-aztec && npm run clean && cd example && npm run clean",
    "clean:gutenberg": "cd gutenberg && npm run clean:packages && rm -rf build && rm -rf node_modules",
    "clean:haste": "rm -rf /tmp/haste-map-react-native-packager-*",
    "clean:install": "npm run clean; npm install",
    "clean:jest": "jest --clearCache --config ../../test/native/jest.config.js; rm -rf $TMPDIR/jest_*",
    "clean:metro": "rm -rf $TMPDIR/metro-cache-*;",
    "clean:pot": "rm -f gutenberg*.pot",
    "clean:react": "rm -rf $TMPDIR/react-*",
    "clean:watchman": "command -v watchman >/dev/null 2>&1 && watchman watch-del-all; true",
    "clean:babel-cache": "rm -rf ../../node_modules/.cache/babel-loader/*",
    "clean:i18n-cache": "rm -rf ./i18n-cache/data/*.json && rm -f ./i18n-cache/index.native.js",
    "version": "npm run bundle && git add -A bundle"
  }
}<|MERGE_RESOLUTION|>--- conflicted
+++ resolved
@@ -47,12 +47,8 @@
     "metro-react-native-babel-preset": "0.57.0",
     "metro-react-native-babel-transformer": "0.56.0",
     "node-fetch": "^2.3.0",
-<<<<<<< HEAD
     "patch-package": "^6.2.0",
     "postinstall-prepare": "^1.0.1",
-=======
-    "node-libs-react-native": "^1.0.2",
->>>>>>> 3f7707cc
     "react-native": "0.61.5",
     "react-native-dark-mode": "git+https://github.com/wordpress-mobile/react-native-dark-mode.git#f09bf1480e7b34536413ab3300f29e4375edb2c6",
     "react-native-get-random-values": "^1.4.0",
@@ -65,12 +61,8 @@
     "react-native-sass-transformer": "^1.1.1",
     "react-native-svg": "git+https://github.com/wordpress-mobile/react-native-svg.git#a628e92990a2404e30a0086f168bd2b5b7b4ce96",
     "react-native-url-polyfill": "^1.1.2",
-<<<<<<< HEAD
     "react-native-video": "git+https://github.com/wordpress-mobile/react-native-video.git#1b964b107863351ed744fc104d7952bbec3e2d4f",
     "wd": "^1.11.1"
-=======
-    "react-native-video": "git+https://github.com/wordpress-mobile/react-native-video.git#6cdaddd9c81ebe2da5b28412d389cc105e156948"
->>>>>>> 3f7707cc
   },
   "publishConfig": {
     "access": "public"
