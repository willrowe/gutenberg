--- conflicted
+++ resolved
@@ -60,9 +60,9 @@
 
 	async getTitleElement() {
 		//TODO: Improve the identifier for this element
-		return isAndroid() ?
-			await this.driver.elementByXPath( '//android.view.ViewGroup[@content-desc="Post title. Welcome to Gutenberg!"]/android.widget.EditText' ) :
-			await this.driver.elementByXPath( '//XCUIElementTypeOther[@name="Add title"]/XCUIElementTypeTextView' );
+		const titleIdentifier = isAndroid() ? '//android.view.ViewGroup[@content-desc="Post title. Welcome to Gutenberg!"]/android.widget.EditText' :
+			'//XCUIElementTypeOther[@name="Add title"]/XCUIElementTypeTextView';
+		return await this.driver.elementByXPath( titleIdentifier );
 	}
 
 	// Converts to lower case and checks for a match to lowercased html content
@@ -77,14 +77,6 @@
 		await toggleHtmlMode( this.driver, false );
 	}
 
-<<<<<<< HEAD
-	async dismissKeyboard() {
-		if ( isAndroid() ) {
-			return await this.driver.hideDeviceKeyboard();
-		}
-		const hideKeyboardToolbarButton = await this.driver.elementByXPath( '//XCUIElementTypeButton[@name="Hide keyboard"]' );
-		await hideKeyboardToolbarButton.click();
-=======
 	// set html editor content explicitly
 	async setHtmlContentAndroid( html: string ) {
 		await toggleHtmlMode( this.driver, true );
@@ -93,7 +85,14 @@
 		await htmlContentView.setText( html );
 
 		await toggleHtmlMode( this.driver, false );
->>>>>>> f066d3b7
+	}
+
+	async dismissKeyboard() {
+		if ( isAndroid() ) {
+			return await this.driver.hideDeviceKeyboard();
+		}
+		const hideKeyboardToolbarButton = await this.driver.elementByXPath( '//XCUIElementTypeButton[@name="Hide keyboard"]' );
+		await hideKeyboardToolbarButton.click();
 	}
 
 	// =========================
