/**
 * External dependencies
 */
import tinymce from 'tinymce';

export default class TinyMCE extends wp.element.Component {
	componentDidMount() {
		this.initialize();
	}

	shouldComponentUpdate() {
		// We must prevent rerenders because TinyMCE will modify the DOM, thus
		// breaking React's ability to reconcile changes.
		//
		// See: https://github.com/facebook/react/issues/6802
		return false;
	}

	componentWillReceiveProps( nextProps ) {
		const isEmpty = String( nextProps.isEmpty );

		if ( this.editorNode.getAttribute( 'data-is-empty' ) !== isEmpty ) {
			this.editorNode.setAttribute( 'data-is-empty', isEmpty );
		}
	}

	componentWillUnmount() {
		if ( ! this.editor ) {
			return;
		}

		this.editor.destroy();
		delete this.editor;
	}

	initialize() {
		const { focus } = this.props;

		const settings = this.props.getSettings( {
			theme: false,
			inline: true,
			toolbar: false,
			browser_spellcheck: true,
			entity_encoding: 'raw',
			convert_urls: false,
<<<<<<< HEAD
			plugins: [ 'table' ],
=======
			formats: {
				strikethrough: { inline: 'del' },
			},
		} );

		tinymce.init( {
			...settings,
			target: this.editorNode,
>>>>>>> cfd4d94e
			setup: ( editor ) => {
				this.editor = editor;
				this.props.onSetup( editor );
			},
		} );

		if ( focus ) {
			this.editorNode.focus();
		}
	}

	render() {
		const { tagName = 'div', style, defaultValue, placeholder } = this.props;

		// If a default value is provided, render it into the DOM even before
		// TinyMCE finishes initializing. This avoids a short delay by allowing
		// us to show and focus the content before it's truly ready to edit.
		let children;
		if ( defaultValue ) {
			children = wp.element.Children.toArray( defaultValue );
		}

		return wp.element.createElement( tagName, {
			ref: ( node ) => this.editorNode = node,
			contentEditable: true,
			suppressContentEditableWarning: true,
			className: 'blocks-editable__tinymce',
			style,
			'data-placeholder': placeholder,
		}, children );
	}
}<|MERGE_RESOLUTION|>--- conflicted
+++ resolved
@@ -43,9 +43,6 @@
 			browser_spellcheck: true,
 			entity_encoding: 'raw',
 			convert_urls: false,
-<<<<<<< HEAD
-			plugins: [ 'table' ],
-=======
 			formats: {
 				strikethrough: { inline: 'del' },
 			},
@@ -54,7 +51,6 @@
 		tinymce.init( {
 			...settings,
 			target: this.editorNode,
->>>>>>> cfd4d94e
 			setup: ( editor ) => {
 				this.editor = editor;
 				this.props.onSetup( editor );
