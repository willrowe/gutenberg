import UIKit
import Aztec

// IMPORTANT: if you're seeing a warning with this import, keep in mind it's marked as a Swift
// bug.  I wasn't able to get any of the workarounds to work.
//
// Ref: https://bugs.swift.org/browse/SR-3801
import RNTAztecView

@objc
public class Gutenberg: NSObject {
    public lazy var rootView: UIView = {
        return RCTRootView(bridge: bridge, moduleName: "gutenberg", initialProperties: initialProps)
    }()

    public var delegate: GutenbergBridgeDelegate? {
        get {
            return bridgeModule.delegate
        }
        set {
            bridgeModule.delegate = newValue
        }
    }

    public var isLoaded: Bool {
        return !bridge.isLoading
    }

    private let bridgeModule = RNReactNativeGutenbergBridge()
    private unowned let dataSource: GutenbergBridgeDataSource

    private lazy var bridge: RCTBridge = {
        return RCTBridge(delegate: self, launchOptions: [:])
    }()

    private var initialProps: [String: String]? {
        var initialProps = [String: String]()
        
        if let initialContent = dataSource.gutenbergInitialContent() {
            initialProps["initialData"] = initialContent
        }
        
        if let initialTitle = dataSource.gutenbergInitialTitle() {
            initialProps["initialTitle"] = initialTitle
        }
        
        return initialProps
    }

    public init(dataSource: GutenbergBridgeDataSource) {
        self.dataSource = dataSource
    }

    public func invalidate() {
        bridge.invalidate()
    }

    public func requestHTML() {
        bridgeModule.sendEvent(withName: EventName.requestHTML, body: nil)
    }

    public func toggleHTMLMode() {
        bridgeModule.sendEvent(withName: EventName.toggleHTMLMode, body: nil)
    }
    
    public func setTitle(_ title: String) {
        bridgeModule.sendEvent(withName: EventName.setTitle, body: ["title": title])
    }
    
    public func updateHtml(_ html: String) {
        bridgeModule.sendEvent(withName: EventName.updateHtml, body: ["html": html])
    }
    
    public func mediaUploadUpdate(id: Int, state: MediaUploadState, progress: Float, url: URL?, serverID: Int?) {
        var data: [String: Any] = ["mediaId": id, "state": state.rawValue, "progress": progress];
        if let url = url {
            data["mediaUrl"] = url.absoluteString
        }
        if let serverID = serverID {
            data["mediaServerId"] = serverID
        }
        bridgeModule.sendEvent(withName: EventName.mediaUpload, body: data)
    }
    
    public func mediaUploadUpdate(id: Int, state: MediaUploadState, progress: Float, url: URL?, serverID: Int?) {
        var data: [String: Any] = ["mediaId": id, "state": state.rawValue, "progress": progress];
        if let url = url {
            data["mediaUrl"] = url.absoluteString
        }
        if let serverID = serverID {
            data["mediaServerId"] = serverID
        }
        bridgeModule.sendEvent(withName: EventName.mediaUpload, body: data)
    }
}

extension Gutenberg: RCTBridgeDelegate {
    public func sourceURL(for bridge: RCTBridge!) -> URL! {
        return RCTBundleURLProvider.sharedSettings()?.jsBundleURL(forBundleRoot: "index", fallbackResource: "")
    }

    public func extraModules(for bridge: RCTBridge!) -> [RCTBridgeModule]! {
        let aztecManager = RCTAztecViewManager()
        aztecManager.attachmentDelegate = dataSource.aztecAttachmentDelegate()

        return [bridgeModule, aztecManager]
    }
}

extension Gutenberg {
    
    enum EventName {
        static let requestHTML = "requestGetHtml"
        static let setTitle = "setTitle"
        static let toggleHTMLMode = "toggleHTMLMode"
        static let updateHtml = "updateHtml"
        static let mediaUpload = "mediaUpload"
<<<<<<< HEAD
    }
    
    public enum MediaUploadState: Int {
        case uploading = 1
        case succeeded = 2
        case failed = 3
    }
    
=======
    }
    
    public enum MediaUploadState: Int {
        case uploading = 1
        case succeeded = 2
        case failed = 3
    }
    
>>>>>>> 6e3c8e1e
}<|MERGE_RESOLUTION|>--- conflicted
+++ resolved
@@ -81,17 +81,6 @@
         }
         bridgeModule.sendEvent(withName: EventName.mediaUpload, body: data)
     }
-    
-    public func mediaUploadUpdate(id: Int, state: MediaUploadState, progress: Float, url: URL?, serverID: Int?) {
-        var data: [String: Any] = ["mediaId": id, "state": state.rawValue, "progress": progress];
-        if let url = url {
-            data["mediaUrl"] = url.absoluteString
-        }
-        if let serverID = serverID {
-            data["mediaServerId"] = serverID
-        }
-        bridgeModule.sendEvent(withName: EventName.mediaUpload, body: data)
-    }
 }
 
 extension Gutenberg: RCTBridgeDelegate {
@@ -115,7 +104,6 @@
         static let toggleHTMLMode = "toggleHTMLMode"
         static let updateHtml = "updateHtml"
         static let mediaUpload = "mediaUpload"
-<<<<<<< HEAD
     }
     
     public enum MediaUploadState: Int {
@@ -124,14 +112,4 @@
         case failed = 3
     }
     
-=======
-    }
-    
-    public enum MediaUploadState: Int {
-        case uploading = 1
-        case succeeded = 2
-        case failed = 3
-    }
-    
->>>>>>> 6e3c8e1e
 }