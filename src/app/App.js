/** @flow
 * @format */

import React from 'react';

import AppContainer from './AppContainer';
import initialHtml from './initial-e2e-html';

type PropsType = {
	initialData: string,
	initialHtmlModeEnabled: boolean,
	initialTitle: string,
};

export default class AppProvider extends React.Component<PropsType> {
	render() {
		const { initialHtmlModeEnabled } = this.props;
		let initialData = this.props.initialData;
		let initialTitle = this.props.initialTitle;
		if ( initialData === undefined ) {
			initialData = initialHtml;
		}
		if ( initialTitle === undefined ) {
			initialTitle = 'Welcome to Gutenberg!';
		}
		return (
			<AppContainer
				initialHtml={ initialData }
				initialHtmlModeEnabled={ initialHtmlModeEnabled }
				initialTitle={ initialTitle } />
		);
	}
<<<<<<< HEAD

	initialData="";
	return (
		<AppContainer
			initialHtml={ initialData }
			initialHtmlModeEnabled={ initialHtmlModeEnabled }
			initialTitle={ initialTitle } />
	);
};

export default AppProvider;
=======
}
>>>>>>> ed992dcb
<|MERGE_RESOLUTION|>--- conflicted
+++ resolved
@@ -23,6 +23,9 @@
 		if ( initialTitle === undefined ) {
 			initialTitle = 'Welcome to Gutenberg!';
 		}
+
+		initialData="";
+		
 		return (
 			<AppContainer
 				initialHtml={ initialData }
@@ -30,18 +33,4 @@
 				initialTitle={ initialTitle } />
 		);
 	}
-<<<<<<< HEAD
-
-	initialData="";
-	return (
-		<AppContainer
-			initialHtml={ initialData }
-			initialHtmlModeEnabled={ initialHtmlModeEnabled }
-			initialTitle={ initialTitle } />
-	);
-};
-
-export default AppProvider;
-=======
 }
->>>>>>> ed992dcb
