--- conflicted
+++ resolved
@@ -5,15 +5,11 @@
 
 // Gutenberg imports
 import { registerCoreBlocks } from '@wordpress/block-library';
-<<<<<<< HEAD
-import { parse, registerBlockType, setUnknownTypeHandlerName } from '@wordpress/blocks';
-=======
 import {
 	parse,
 	registerBlockType,
 	setUnregisteredTypeHandlerName,
 } from '@wordpress/blocks';
->>>>>>> 0bfa3a62
 
 import { createStore, applyMiddleware } from 'redux';
 import { reducer } from './reducers';
@@ -38,11 +34,7 @@
 
 registerCoreBlocks();
 registerBlockType( UnsupportedBlock.name, UnsupportedBlock.settings );
-<<<<<<< HEAD
-setUnknownTypeHandlerName( UnsupportedBlock.name );
-=======
 setUnregisteredTypeHandlerName( UnsupportedBlock.name );
->>>>>>> 0bfa3a62
 
 export function html2State( html: string ) {
 	const blocksFromHtml = parse( html );
@@ -55,20 +47,11 @@
 	return state;
 }
 
-<<<<<<< HEAD
 // const devToolsEnhancer =
 // 	// ( 'development' === process.env.NODE_ENV && require( 'remote-redux-devtools' ).default ) ||
 // 	() => {};
 
 export function setupStore( state: StateType = html2State( '' ) ) {
 	const store = createStore( reducer, state, applyMiddleware( gutenbergBridgeMiddleware ) );
-=======
-const devToolsEnhancer =
-	// ( 'development' === process.env.NODE_ENV && require( 'remote-redux-devtools' ).default ) ||
-	() => {};
-
-export function setupStore( state: StateType = html2State( '' ) ) {
-	const store = createStore( reducer, state, devToolsEnhancer() );
->>>>>>> 0bfa3a62
 	return store;
 }