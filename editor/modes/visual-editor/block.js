--- conflicted
+++ resolved
@@ -208,28 +208,6 @@
 			>
 				{ ( showUI || isHovered ) && <BlockMover uid={ block.uid } /> }
 				{ showUI &&
-<<<<<<< HEAD
-					<div className="editor-visual-editor__block-controls">
-						<BlockSwitcher uid={ block.uid } />
-						{ !! settings.controls && (
-							<Toolbar
-								controls={ settings.controls.map( ( control ) => ( {
-									...control,
-									onClick: () => control.onClick( block.attributes, this.setAttributes ),
-									isActive: control.isActive ? control.isActive( block.attributes ) : false,
-								} ) ) } />
-						) }
-						<Slot name="Formatting.Toolbar" />
-						{ !! settings.advControls && (
-							<ToolbarMenu
-								icon={ settings.advIcon }
-								controls={ settings.advControls.map( ( control ) => ( {
-									...control,
-									onClick: () => control.onClick( block.attributes, this.setAttributes ),
-								} ) ) } />
-						) }
-					</div>
-=======
 					<CSSTransitionGroup
 						transitionName={ { appear: 'is-appearing', appearActive: 'is-appearing-active' } }
 						transitionAppear={ true }
@@ -249,9 +227,16 @@
 									} ) ) } />
 							) }
 							<Slot name="Formatting.Toolbar" />
+							{ !! settings.advControls && (
+								<ToolbarMenu
+									icon={ settings.advIcon }
+									controls={ settings.advControls.map( ( control ) => ( {
+										...control,
+										onClick: () => control.onClick( block.attributes, this.setAttributes ),
+									} ) ) } />
+							) }
 						</div>
 					</CSSTransitionGroup>
->>>>>>> 2fb52473
 				}
 				<div onKeyPress={ this.maybeStartTyping }>
 					<BlockEdit
